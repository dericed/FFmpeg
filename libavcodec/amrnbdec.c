--- conflicted
+++ resolved
@@ -809,13 +809,8 @@
 
     // emphasize pitch vector contribution
     if (p->pitch_gain[4] > 0.5 && !overflow) {
-<<<<<<< HEAD
         float energy = p->celpm_ctx.dot_productf(excitation, excitation,
-                                                AMR_SUBFRAME_SIZE);
-=======
-        float energy = avpriv_scalarproduct_float_c(excitation, excitation,
                                                     AMR_SUBFRAME_SIZE);
->>>>>>> 73b704ac
         float pitch_factor =
             p->pitch_gain[4] *
             (p->cur_frame_mode == MODE_12k2 ?
@@ -894,13 +889,8 @@
                                  AMR_TILT_RESPONSE,
                                  LP_FILTER_ORDER);
 
-<<<<<<< HEAD
     rh0 = p->celpm_ctx.dot_productf(hf, hf,     AMR_TILT_RESPONSE);
     rh1 = p->celpm_ctx.dot_productf(hf, hf + 1, AMR_TILT_RESPONSE - 1);
-=======
-    rh0 = avpriv_scalarproduct_float_c(hf, hf,     AMR_TILT_RESPONSE);
-    rh1 = avpriv_scalarproduct_float_c(hf, hf + 1, AMR_TILT_RESPONSE - 1);
->>>>>>> 73b704ac
 
     // The spec only specifies this check for 12.2 and 10.2 kbit/s
     // modes. But in the ref source the tilt is always non-negative.
@@ -920,13 +910,8 @@
     int i;
     float *samples          = p->samples_in + LP_FILTER_ORDER; // Start of input
 
-<<<<<<< HEAD
     float speech_gain       = p->celpm_ctx.dot_productf(samples, samples,
-                                                       AMR_SUBFRAME_SIZE);
-=======
-    float speech_gain       = avpriv_scalarproduct_float_c(samples, samples,
                                                            AMR_SUBFRAME_SIZE);
->>>>>>> 73b704ac
 
     float pole_out[AMR_SUBFRAME_SIZE + LP_FILTER_ORDER];  // Output of pole filter
     const float *gamma_n, *gamma_d;                       // Formant filter factor table
@@ -1032,15 +1017,9 @@
 
         p->fixed_gain[4] =
             ff_amr_set_fixed_gain(fixed_gain_factor,
-<<<<<<< HEAD
                        p->celpm_ctx.dot_productf(p->fixed_vector,
-                                                           p->fixed_vector,
-                                                           AMR_SUBFRAME_SIZE) /
-=======
-                                  avpriv_scalarproduct_float_c(p->fixed_vector,
                                                                p->fixed_vector,
                                                                AMR_SUBFRAME_SIZE) /
->>>>>>> 73b704ac
                                   AMR_SUBFRAME_SIZE,
                        p->prediction_error,
                        energy_mean[p->cur_frame_mode], energy_pred_fac);
