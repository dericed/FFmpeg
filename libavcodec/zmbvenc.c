--- conflicted
+++ resolved
@@ -44,10 +44,7 @@
  */
 typedef struct ZmbvEncContext {
     AVCodecContext *avctx;
-<<<<<<< HEAD
-=======
-
->>>>>>> a837c4f2
+
     int range;
     uint8_t *comp_buf, *work_buf;
     uint8_t pal[768];
@@ -123,11 +120,7 @@
                         const AVFrame *pict, int *got_packet)
 {
     ZmbvEncContext * const c = avctx->priv_data;
-<<<<<<< HEAD
-    AVFrame * const p = (AVFrame *)pict;
-=======
     const AVFrame * const p = pict;
->>>>>>> a837c4f2
     uint8_t *src, *prev, *buf;
     uint32_t *palptr;
     int keyframe, chpal;
@@ -140,13 +133,8 @@
     c->curfrm++;
     if(c->curfrm == c->keyint)
         c->curfrm = 0;
-<<<<<<< HEAD
-    p->pict_type= keyframe ? AV_PICTURE_TYPE_I : AV_PICTURE_TYPE_P;
-    p->key_frame= keyframe;
-=======
     avctx->coded_frame->pict_type = keyframe ? AV_PICTURE_TYPE_I : AV_PICTURE_TYPE_P;
     avctx->coded_frame->key_frame = keyframe;
->>>>>>> a837c4f2
     chpal = !keyframe && memcmp(p->data[1], c->pal2, 1024);
 
     palptr = (uint32_t*)p->data[1];
@@ -336,31 +324,11 @@
         return -1;
     }
 
-<<<<<<< HEAD
-    return 0;
-}
-
-
-
-/**
- * Uninit zmbv encoder
- */
-static av_cold int encode_end(AVCodecContext *avctx)
-{
-    ZmbvEncContext * const c = avctx->priv_data;
-
-    av_freep(&c->comp_buf);
-    av_freep(&c->work_buf);
-
-    deflateEnd(&c->zstream);
-    av_freep(&c->prev);
-=======
     avctx->coded_frame = av_frame_alloc();
     if (!avctx->coded_frame) {
         encode_end(avctx);
         return AVERROR(ENOMEM);
     }
->>>>>>> a837c4f2
 
     return 0;
 }
