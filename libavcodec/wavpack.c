/*
 * WavPack lossless audio decoder
 * Copyright (c) 2006,2011 Konstantin Shishkov
 *
 * This file is part of FFmpeg.
 *
 * FFmpeg is free software; you can redistribute it and/or
 * modify it under the terms of the GNU Lesser General Public
 * License as published by the Free Software Foundation; either
 * version 2.1 of the License, or (at your option) any later version.
 *
 * FFmpeg is distributed in the hope that it will be useful,
 * but WITHOUT ANY WARRANTY; without even the implied warranty of
 * MERCHANTABILITY or FITNESS FOR A PARTICULAR PURPOSE.  See the GNU
 * Lesser General Public License for more details.
 *
 * You should have received a copy of the GNU Lesser General Public
 * License along with FFmpeg; if not, write to the Free Software
 * Foundation, Inc., 51 Franklin Street, Fifth Floor, Boston, MA 02110-1301 USA
 */

#define BITSTREAM_READER_LE

#include "libavutil/channel_layout.h"
#include "avcodec.h"
#include "get_bits.h"
#include "internal.h"
#include "unary.h"

/**
 * @file
 * WavPack lossless audio decoder
 */

#define WV_MONO           0x00000004
#define WV_JOINT_STEREO   0x00000010
#define WV_FALSE_STEREO   0x40000000

#define WV_HYBRID_MODE    0x00000008
#define WV_HYBRID_SHAPE   0x00000008
#define WV_HYBRID_BITRATE 0x00000200
#define WV_HYBRID_BALANCE 0x00000400

#define WV_FLT_SHIFT_ONES 0x01
#define WV_FLT_SHIFT_SAME 0x02
#define WV_FLT_SHIFT_SENT 0x04
#define WV_FLT_ZERO_SENT  0x08
#define WV_FLT_ZERO_SIGN  0x10

#define WV_MAX_SAMPLES    131072

enum WP_ID_Flags {
    WP_IDF_MASK   = 0x1F,
    WP_IDF_IGNORE = 0x20,
    WP_IDF_ODD    = 0x40,
    WP_IDF_LONG   = 0x80
};

enum WP_ID {
    WP_ID_DUMMY = 0,
    WP_ID_ENCINFO,
    WP_ID_DECTERMS,
    WP_ID_DECWEIGHTS,
    WP_ID_DECSAMPLES,
    WP_ID_ENTROPY,
    WP_ID_HYBRID,
    WP_ID_SHAPING,
    WP_ID_FLOATINFO,
    WP_ID_INT32INFO,
    WP_ID_DATA,
    WP_ID_CORR,
    WP_ID_EXTRABITS,
    WP_ID_CHANINFO
};

typedef struct SavedContext {
    int offset;
    int size;
    int bits_used;
    uint32_t crc;
} SavedContext;

#define MAX_TERMS 16

typedef struct Decorr {
    int delta;
    int value;
    int weightA;
    int weightB;
    int samplesA[8];
    int samplesB[8];
} Decorr;

typedef struct WvChannel {
    int median[3];
    int slow_level, error_limit;
    int bitrate_acc, bitrate_delta;
} WvChannel;

typedef struct WavpackFrameContext {
    AVCodecContext *avctx;
    int frame_flags;
    int stereo, stereo_in;
    int joint;
    uint32_t CRC;
    GetBitContext gb;
    int got_extra_bits;
    uint32_t crc_extra_bits;
    GetBitContext gb_extra_bits;
    int data_size; // in bits
    int samples;
    int terms;
    Decorr decorr[MAX_TERMS];
    int zero, one, zeroes;
    int extra_bits;
    int and, or, shift;
    int post_shift;
    int hybrid, hybrid_bitrate;
    int hybrid_maxclip, hybrid_minclip;
    int float_flag;
    int float_shift;
    int float_max_exp;
    WvChannel ch[2];
    int pos;
    SavedContext sc, extra_sc;
} WavpackFrameContext;

#define WV_MAX_FRAME_DECODERS 14

typedef struct WavpackContext {
    AVCodecContext *avctx;

    WavpackFrameContext *fdec[WV_MAX_FRAME_DECODERS];
    int fdec_num;

    int multichannel;
    int mkv_mode;
    int block;
    int samples;
    int ch_offset;
} WavpackContext;

// exponent table copied from WavPack source
static const uint8_t wp_exp2_table[256] = {
    0x00, 0x01, 0x01, 0x02, 0x03, 0x03, 0x04, 0x05, 0x06, 0x06, 0x07, 0x08, 0x08, 0x09, 0x0a, 0x0b,
    0x0b, 0x0c, 0x0d, 0x0e, 0x0e, 0x0f, 0x10, 0x10, 0x11, 0x12, 0x13, 0x13, 0x14, 0x15, 0x16, 0x16,
    0x17, 0x18, 0x19, 0x19, 0x1a, 0x1b, 0x1c, 0x1d, 0x1d, 0x1e, 0x1f, 0x20, 0x20, 0x21, 0x22, 0x23,
    0x24, 0x24, 0x25, 0x26, 0x27, 0x28, 0x28, 0x29, 0x2a, 0x2b, 0x2c, 0x2c, 0x2d, 0x2e, 0x2f, 0x30,
    0x30, 0x31, 0x32, 0x33, 0x34, 0x35, 0x35, 0x36, 0x37, 0x38, 0x39, 0x3a, 0x3a, 0x3b, 0x3c, 0x3d,
    0x3e, 0x3f, 0x40, 0x41, 0x41, 0x42, 0x43, 0x44, 0x45, 0x46, 0x47, 0x48, 0x48, 0x49, 0x4a, 0x4b,
    0x4c, 0x4d, 0x4e, 0x4f, 0x50, 0x51, 0x51, 0x52, 0x53, 0x54, 0x55, 0x56, 0x57, 0x58, 0x59, 0x5a,
    0x5b, 0x5c, 0x5d, 0x5e, 0x5e, 0x5f, 0x60, 0x61, 0x62, 0x63, 0x64, 0x65, 0x66, 0x67, 0x68, 0x69,
    0x6a, 0x6b, 0x6c, 0x6d, 0x6e, 0x6f, 0x70, 0x71, 0x72, 0x73, 0x74, 0x75, 0x76, 0x77, 0x78, 0x79,
    0x7a, 0x7b, 0x7c, 0x7d, 0x7e, 0x7f, 0x80, 0x81, 0x82, 0x83, 0x84, 0x85, 0x87, 0x88, 0x89, 0x8a,
    0x8b, 0x8c, 0x8d, 0x8e, 0x8f, 0x90, 0x91, 0x92, 0x93, 0x95, 0x96, 0x97, 0x98, 0x99, 0x9a, 0x9b,
    0x9c, 0x9d, 0x9f, 0xa0, 0xa1, 0xa2, 0xa3, 0xa4, 0xa5, 0xa6, 0xa8, 0xa9, 0xaa, 0xab, 0xac, 0xad,
    0xaf, 0xb0, 0xb1, 0xb2, 0xb3, 0xb4, 0xb6, 0xb7, 0xb8, 0xb9, 0xba, 0xbc, 0xbd, 0xbe, 0xbf, 0xc0,
    0xc2, 0xc3, 0xc4, 0xc5, 0xc6, 0xc8, 0xc9, 0xca, 0xcb, 0xcd, 0xce, 0xcf, 0xd0, 0xd2, 0xd3, 0xd4,
    0xd6, 0xd7, 0xd8, 0xd9, 0xdb, 0xdc, 0xdd, 0xde, 0xe0, 0xe1, 0xe2, 0xe4, 0xe5, 0xe6, 0xe8, 0xe9,
    0xea, 0xec, 0xed, 0xee, 0xf0, 0xf1, 0xf2, 0xf4, 0xf5, 0xf6, 0xf8, 0xf9, 0xfa, 0xfc, 0xfd, 0xff
};

static const uint8_t wp_log2_table [] = {
    0x00, 0x01, 0x03, 0x04, 0x06, 0x07, 0x09, 0x0a, 0x0b, 0x0d, 0x0e, 0x10, 0x11, 0x12, 0x14, 0x15,
    0x16, 0x18, 0x19, 0x1a, 0x1c, 0x1d, 0x1e, 0x20, 0x21, 0x22, 0x24, 0x25, 0x26, 0x28, 0x29, 0x2a,
    0x2c, 0x2d, 0x2e, 0x2f, 0x31, 0x32, 0x33, 0x34, 0x36, 0x37, 0x38, 0x39, 0x3b, 0x3c, 0x3d, 0x3e,
    0x3f, 0x41, 0x42, 0x43, 0x44, 0x45, 0x47, 0x48, 0x49, 0x4a, 0x4b, 0x4d, 0x4e, 0x4f, 0x50, 0x51,
    0x52, 0x54, 0x55, 0x56, 0x57, 0x58, 0x59, 0x5a, 0x5c, 0x5d, 0x5e, 0x5f, 0x60, 0x61, 0x62, 0x63,
    0x64, 0x66, 0x67, 0x68, 0x69, 0x6a, 0x6b, 0x6c, 0x6d, 0x6e, 0x6f, 0x70, 0x71, 0x72, 0x74, 0x75,
    0x76, 0x77, 0x78, 0x79, 0x7a, 0x7b, 0x7c, 0x7d, 0x7e, 0x7f, 0x80, 0x81, 0x82, 0x83, 0x84, 0x85,
    0x86, 0x87, 0x88, 0x89, 0x8a, 0x8b, 0x8c, 0x8d, 0x8e, 0x8f, 0x90, 0x91, 0x92, 0x93, 0x94, 0x95,
    0x96, 0x97, 0x98, 0x99, 0x9a, 0x9b, 0x9b, 0x9c, 0x9d, 0x9e, 0x9f, 0xa0, 0xa1, 0xa2, 0xa3, 0xa4,
    0xa5, 0xa6, 0xa7, 0xa8, 0xa9, 0xa9, 0xaa, 0xab, 0xac, 0xad, 0xae, 0xaf, 0xb0, 0xb1, 0xb2, 0xb2,
    0xb3, 0xb4, 0xb5, 0xb6, 0xb7, 0xb8, 0xb9, 0xb9, 0xba, 0xbb, 0xbc, 0xbd, 0xbe, 0xbf, 0xc0, 0xc0,
    0xc1, 0xc2, 0xc3, 0xc4, 0xc5, 0xc6, 0xc6, 0xc7, 0xc8, 0xc9, 0xca, 0xcb, 0xcb, 0xcc, 0xcd, 0xce,
    0xcf, 0xd0, 0xd0, 0xd1, 0xd2, 0xd3, 0xd4, 0xd4, 0xd5, 0xd6, 0xd7, 0xd8, 0xd8, 0xd9, 0xda, 0xdb,
    0xdc, 0xdc, 0xdd, 0xde, 0xdf, 0xe0, 0xe0, 0xe1, 0xe2, 0xe3, 0xe4, 0xe4, 0xe5, 0xe6, 0xe7, 0xe7,
    0xe8, 0xe9, 0xea, 0xea, 0xeb, 0xec, 0xed, 0xee, 0xee, 0xef, 0xf0, 0xf1, 0xf1, 0xf2, 0xf3, 0xf4,
    0xf4, 0xf5, 0xf6, 0xf7, 0xf7, 0xf8, 0xf9, 0xf9, 0xfa, 0xfb, 0xfc, 0xfc, 0xfd, 0xfe, 0xff, 0xff
};

static av_always_inline int wp_exp2(int16_t val)
{
    int res, neg = 0;

    if (val < 0) {
        val = -val;
        neg = 1;
    }

    res   = wp_exp2_table[val & 0xFF] | 0x100;
    val >>= 8;
    res   = (val > 9) ? (res << (val - 9)) : (res >> (9 - val));
    return neg ? -res : res;
}

static av_always_inline int wp_log2(int32_t val)
{
    int bits;

    if (!val)
        return 0;
    if (val == 1)
        return 256;
    val += val >> 9;
    bits = av_log2(val) + 1;
    if (bits < 9)
        return (bits << 8) + wp_log2_table[(val << (9 - bits)) & 0xFF];
    else
        return (bits << 8) + wp_log2_table[(val >> (bits - 9)) & 0xFF];
}

#define LEVEL_DECAY(a)  ((a + 0x80) >> 8)

// macros for manipulating median values
#define GET_MED(n) ((c->median[n] >> 4) + 1)
#define DEC_MED(n) c->median[n] -= ((c->median[n] + (128 >> n) - 2) / (128 >> n)) * 2
#define INC_MED(n) c->median[n] += ((c->median[n] + (128 >> n)    ) / (128 >> n)) * 5

// macros for applying weight
#define UPDATE_WEIGHT_CLIP(weight, delta, samples, in) \
    if (samples && in) { \
        if ((samples ^ in) < 0) { \
            weight -= delta; \
            if (weight < -1024) \
                weight = -1024; \
        } else { \
            weight += delta; \
            if (weight > 1024) \
                weight = 1024; \
        } \
    }

static av_always_inline int get_tail(GetBitContext *gb, int k)
{
    int p, e, res;

    if (k < 1)
        return 0;
    p   = av_log2(k);
    e   = (1 << (p + 1)) - k - 1;
    res = p ? get_bits(gb, p) : 0;
    if (res >= e)
        res = (res << 1) - e + get_bits1(gb);
    return res;
}

static void update_error_limit(WavpackFrameContext *ctx)
{
    int i, br[2], sl[2];

    for (i = 0; i <= ctx->stereo_in; i++) {
        ctx->ch[i].bitrate_acc += ctx->ch[i].bitrate_delta;
        br[i]                   = ctx->ch[i].bitrate_acc >> 16;
        sl[i]                   = LEVEL_DECAY(ctx->ch[i].slow_level);
    }
    if (ctx->stereo_in && ctx->hybrid_bitrate) {
        int balance = (sl[1] - sl[0] + br[1] + 1) >> 1;
        if (balance > br[0]) {
            br[1] = br[0] << 1;
            br[0] = 0;
        } else if (-balance > br[0]) {
            br[0] <<= 1;
            br[1]   = 0;
        } else {
            br[1] = br[0] + balance;
            br[0] = br[0] - balance;
        }
    }
    for (i = 0; i <= ctx->stereo_in; i++) {
        if (ctx->hybrid_bitrate) {
            if (sl[i] - br[i] > -0x100)
                ctx->ch[i].error_limit = wp_exp2(sl[i] - br[i] + 0x100);
            else
                ctx->ch[i].error_limit = 0;
        } else {
            ctx->ch[i].error_limit = wp_exp2(br[i]);
        }
    }
}

static int wv_get_value(WavpackFrameContext *ctx, GetBitContext *gb,
                        int channel, int *last)
{
    int t, t2;
    int sign, base, add, ret;
    WvChannel *c = &ctx->ch[channel];

    *last = 0;

    if ((ctx->ch[0].median[0] < 2U) && (ctx->ch[1].median[0] < 2U) &&
        !ctx->zero && !ctx->one) {
        if (ctx->zeroes) {
            ctx->zeroes--;
            if (ctx->zeroes) {
                c->slow_level -= LEVEL_DECAY(c->slow_level);
                return 0;
            }
        } else {
            t = get_unary_0_33(gb);
            if (t >= 2) {
                if (get_bits_left(gb) < t - 1)
                    goto error;
                t = get_bits(gb, t - 1) | (1 << (t - 1));
            } else {
                if (get_bits_left(gb) < 0)
                    goto error;
            }
            ctx->zeroes = t;
            if (ctx->zeroes) {
                memset(ctx->ch[0].median, 0, sizeof(ctx->ch[0].median));
                memset(ctx->ch[1].median, 0, sizeof(ctx->ch[1].median));
                c->slow_level -= LEVEL_DECAY(c->slow_level);
                return 0;
            }
        }
    }

    if (ctx->zero) {
        t         = 0;
        ctx->zero = 0;
    } else {
        t = get_unary_0_33(gb);
        if (get_bits_left(gb) < 0)
            goto error;
        if (t == 16) {
            t2 = get_unary_0_33(gb);
            if (t2 < 2) {
                if (get_bits_left(gb) < 0)
                    goto error;
                t += t2;
            } else {
                if (get_bits_left(gb) < t2 - 1)
                    goto error;
                t += get_bits(gb, t2 - 1) | (1 << (t2 - 1));
            }
        }

        if (ctx->one) {
            ctx->one = t & 1;
            t        = (t >> 1) + 1;
        } else {
            ctx->one = t & 1;
            t      >>= 1;
        }
        ctx->zero = !ctx->one;
    }

    if (ctx->hybrid && !channel)
        update_error_limit(ctx);

    if (!t) {
        base = 0;
        add  = GET_MED(0) - 1;
        DEC_MED(0);
    } else if (t == 1) {
        base = GET_MED(0);
        add  = GET_MED(1) - 1;
        INC_MED(0);
        DEC_MED(1);
    } else if (t == 2) {
        base = GET_MED(0) + GET_MED(1);
        add  = GET_MED(2) - 1;
        INC_MED(0);
        INC_MED(1);
        DEC_MED(2);
    } else {
        base = GET_MED(0) + GET_MED(1) + GET_MED(2) * (t - 2);
        add  = GET_MED(2) - 1;
        INC_MED(0);
        INC_MED(1);
        INC_MED(2);
    }
    if (!c->error_limit) {
        if (add >= 0x2000000U) {
            av_log(ctx->avctx, AV_LOG_ERROR, "k %d is too large\n", add);
            goto error;
        }
        ret = base + get_tail(gb, add);
        if (get_bits_left(gb) <= 0)
            goto error;
    } else {
        int mid = (base * 2 + add + 1) >> 1;
        while (add > c->error_limit) {
            if (get_bits_left(gb) <= 0)
                goto error;
            if (get_bits1(gb)) {
                add -= (mid - base);
                base = mid;
            } else
                add = mid - base - 1;
            mid = (base * 2 + add + 1) >> 1;
        }
        ret = mid;
    }
    sign = get_bits1(gb);
    if (ctx->hybrid_bitrate)
        c->slow_level += wp_log2(ret) - LEVEL_DECAY(c->slow_level);
    return sign ? ~ret : ret;

error:
    *last = 1;
    return 0;
}

static inline int wv_get_value_integer(WavpackFrameContext *s, uint32_t *crc,
                                       int S)
{
    int bit;

    if (s->extra_bits) {
        S <<= s->extra_bits;

        if (s->got_extra_bits &&
            get_bits_left(&s->gb_extra_bits) >= s->extra_bits) {
            S   |= get_bits(&s->gb_extra_bits, s->extra_bits);
            *crc = *crc * 9 + (S & 0xffff) * 3 + ((unsigned)S >> 16);
        }
    }

    bit = (S & s->and) | s->or;
    bit = ((S + bit) << s->shift) - bit;

    if (s->hybrid)
        bit = av_clip(bit, s->hybrid_minclip, s->hybrid_maxclip);

    return bit << s->post_shift;
}

static float wv_get_value_float(WavpackFrameContext *s, uint32_t *crc, int S)
{
    union {
        float    f;
        uint32_t u;
    } value;

    unsigned int sign;
    int exp = s->float_max_exp;

    if (s->got_extra_bits) {
        const int max_bits  = 1 + 23 + 8 + 1;
        const int left_bits = get_bits_left(&s->gb_extra_bits);

        if (left_bits + 8 * FF_INPUT_BUFFER_PADDING_SIZE < max_bits)
            return 0.0;
    }

    if (S) {
        S  <<= s->float_shift;
        sign = S < 0;
        if (sign)
            S = -S;
        if (S >= 0x1000000) {
            if (s->got_extra_bits && get_bits1(&s->gb_extra_bits))
                S = get_bits(&s->gb_extra_bits, 23);
            else
                S = 0;
            exp = 255;
        } else if (exp) {
            int shift = 23 - av_log2(S);
            exp = s->float_max_exp;
            if (exp <= shift)
                shift = --exp;
            exp -= shift;

            if (shift) {
                S <<= shift;
                if ((s->float_flag & WV_FLT_SHIFT_ONES) ||
                    (s->got_extra_bits &&
                     (s->float_flag & WV_FLT_SHIFT_SAME) &&
                     get_bits1(&s->gb_extra_bits))) {
                    S |= (1 << shift) - 1;
                } else if (s->got_extra_bits &&
                           (s->float_flag & WV_FLT_SHIFT_SENT)) {
                    S |= get_bits(&s->gb_extra_bits, shift);
                }
            }
        } else {
            exp = s->float_max_exp;
        }
        S &= 0x7fffff;
    } else {
        sign = 0;
        exp  = 0;
        if (s->got_extra_bits && (s->float_flag & WV_FLT_ZERO_SENT)) {
            if (get_bits1(&s->gb_extra_bits)) {
                S = get_bits(&s->gb_extra_bits, 23);
                if (s->float_max_exp >= 25)
                    exp = get_bits(&s->gb_extra_bits, 8);
                sign = get_bits1(&s->gb_extra_bits);
            } else {
                if (s->float_flag & WV_FLT_ZERO_SIGN)
                    sign = get_bits1(&s->gb_extra_bits);
            }
        }
    }

    *crc = *crc * 27 + S * 9 + exp * 3 + sign;

    value.u = (sign << 31) | (exp << 23) | S;
    return value.f;
}

static void wv_reset_saved_context(WavpackFrameContext *s)
{
    s->pos    = 0;
    s->sc.crc = s->extra_sc.crc = 0xFFFFFFFF;
}

static inline int wv_check_crc(WavpackFrameContext *s, uint32_t crc,
                               uint32_t crc_extra_bits)
{
    if (crc != s->CRC) {
        av_log(s->avctx, AV_LOG_ERROR, "CRC error\n");
        return AVERROR_INVALIDDATA;
    }
    if (s->got_extra_bits && crc_extra_bits != s->crc_extra_bits) {
        av_log(s->avctx, AV_LOG_ERROR, "Extra bits CRC error\n");
        return AVERROR_INVALIDDATA;
    }

    return 0;
}

static inline int wv_unpack_stereo(WavpackFrameContext *s, GetBitContext *gb,
                                   void *dst, const int type)
{
    int i, j, count = 0;
    int last, t;
    int A, B, L, L2, R, R2;
    int pos                 = s->pos;
    uint32_t crc            = s->sc.crc;
    uint32_t crc_extra_bits = s->extra_sc.crc;
    int16_t *dst16          = dst;
    int32_t *dst32          = dst;
    float *dstfl            = dst;
    const int channel_pad   = s->avctx->channels - 2;

    s->one = s->zero = s->zeroes = 0;
    do {
        L = wv_get_value(s, gb, 0, &last);
        if (last)
            break;
        R = wv_get_value(s, gb, 1, &last);
        if (last)
            break;
        for (i = 0; i < s->terms; i++) {
            t = s->decorr[i].value;
            if (t > 0) {
                if (t > 8) {
                    if (t & 1) {
                        A = 2 * s->decorr[i].samplesA[0] - s->decorr[i].samplesA[1];
                        B = 2 * s->decorr[i].samplesB[0] - s->decorr[i].samplesB[1];
                    } else {
                        A = (3 * s->decorr[i].samplesA[0] - s->decorr[i].samplesA[1]) >> 1;
                        B = (3 * s->decorr[i].samplesB[0] - s->decorr[i].samplesB[1]) >> 1;
                    }
                    s->decorr[i].samplesA[1] = s->decorr[i].samplesA[0];
                    s->decorr[i].samplesB[1] = s->decorr[i].samplesB[0];
                    j                        = 0;
                } else {
                    A = s->decorr[i].samplesA[pos];
                    B = s->decorr[i].samplesB[pos];
                    j = (pos + t) & 7;
                }
                if (type != AV_SAMPLE_FMT_S16) {
                    L2 = L + ((s->decorr[i].weightA * (int64_t)A + 512) >> 10);
                    R2 = R + ((s->decorr[i].weightB * (int64_t)B + 512) >> 10);
                } else {
                    L2 = L + ((s->decorr[i].weightA * A + 512) >> 10);
                    R2 = R + ((s->decorr[i].weightB * B + 512) >> 10);
                }
                if (A && L)
                    s->decorr[i].weightA -= ((((L ^ A) >> 30) & 2) - 1) * s->decorr[i].delta;
                if (B && R)
                    s->decorr[i].weightB -= ((((R ^ B) >> 30) & 2) - 1) * s->decorr[i].delta;
                s->decorr[i].samplesA[j] = L = L2;
                s->decorr[i].samplesB[j] = R = R2;
            } else if (t == -1) {
                if (type != AV_SAMPLE_FMT_S16)
                    L2 = L + ((s->decorr[i].weightA * (int64_t)s->decorr[i].samplesA[0] + 512) >> 10);
                else
                    L2 = L + ((s->decorr[i].weightA * s->decorr[i].samplesA[0] + 512) >> 10);
                UPDATE_WEIGHT_CLIP(s->decorr[i].weightA, s->decorr[i].delta, s->decorr[i].samplesA[0], L);
                L = L2;
                if (type != AV_SAMPLE_FMT_S16)
                    R2 = R + ((s->decorr[i].weightB * (int64_t)L2 + 512) >> 10);
                else
                    R2 = R + ((s->decorr[i].weightB * L2 + 512) >> 10);
                UPDATE_WEIGHT_CLIP(s->decorr[i].weightB, s->decorr[i].delta, L2, R);
                R                        = R2;
                s->decorr[i].samplesA[0] = R;
            } else {
                if (type != AV_SAMPLE_FMT_S16)
                    R2 = R + ((s->decorr[i].weightB * (int64_t)s->decorr[i].samplesB[0] + 512) >> 10);
                else
                    R2 = R + ((s->decorr[i].weightB * s->decorr[i].samplesB[0] + 512) >> 10);
                UPDATE_WEIGHT_CLIP(s->decorr[i].weightB, s->decorr[i].delta, s->decorr[i].samplesB[0], R);
                R = R2;

                if (t == -3) {
                    R2                       = s->decorr[i].samplesA[0];
                    s->decorr[i].samplesA[0] = R;
                }

                if (type != AV_SAMPLE_FMT_S16)
                    L2 = L + ((s->decorr[i].weightA * (int64_t)R2 + 512) >> 10);
                else
                    L2 = L + ((s->decorr[i].weightA * R2 + 512) >> 10);
                UPDATE_WEIGHT_CLIP(s->decorr[i].weightA, s->decorr[i].delta, R2, L);
                L                        = L2;
                s->decorr[i].samplesB[0] = L;
            }
        }
        pos = (pos + 1) & 7;
        if (s->joint)
            L += (R -= (L >> 1));
        crc = (crc * 3 + L) * 3 + R;

        if (type == AV_SAMPLE_FMT_FLT) {
            *dstfl++ = wv_get_value_float(s, &crc_extra_bits, L);
            *dstfl++ = wv_get_value_float(s, &crc_extra_bits, R);
            dstfl   += channel_pad;
        } else if (type == AV_SAMPLE_FMT_S32) {
            *dst32++ = wv_get_value_integer(s, &crc_extra_bits, L);
            *dst32++ = wv_get_value_integer(s, &crc_extra_bits, R);
            dst32   += channel_pad;
        } else {
            *dst16++ = wv_get_value_integer(s, &crc_extra_bits, L);
            *dst16++ = wv_get_value_integer(s, &crc_extra_bits, R);
            dst16   += channel_pad;
        }
        count++;
    } while (!last && count < s->samples);

    wv_reset_saved_context(s);
    if ((s->avctx->err_recognition & AV_EF_CRCCHECK) &&
        wv_check_crc(s, crc, crc_extra_bits))
        return AVERROR_INVALIDDATA;

    return count * 2;
}

static inline int wv_unpack_mono(WavpackFrameContext *s, GetBitContext *gb,
                                 void *dst, const int type)
{
    int i, j, count = 0;
    int last, t;
    int A, S, T;
    int pos                  = s->pos;
    uint32_t crc             = s->sc.crc;
    uint32_t crc_extra_bits  = s->extra_sc.crc;
    int16_t *dst16           = dst;
    int32_t *dst32           = dst;
    float *dstfl             = dst;
    const int channel_stride = s->avctx->channels;

    s->one = s->zero = s->zeroes = 0;
    do {
        T = wv_get_value(s, gb, 0, &last);
        S = 0;
        if (last)
            break;
        for (i = 0; i < s->terms; i++) {
            t = s->decorr[i].value;
            if (t > 8) {
                if (t & 1)
                    A =  2 * s->decorr[i].samplesA[0] - s->decorr[i].samplesA[1];
                else
                    A = (3 * s->decorr[i].samplesA[0] - s->decorr[i].samplesA[1]) >> 1;
                s->decorr[i].samplesA[1] = s->decorr[i].samplesA[0];
                j                        = 0;
            } else {
                A = s->decorr[i].samplesA[pos];
                j = (pos + t) & 7;
            }
            if (type != AV_SAMPLE_FMT_S16)
                S = T + ((s->decorr[i].weightA * (int64_t)A + 512) >> 10);
            else
                S = T + ((s->decorr[i].weightA * A + 512) >> 10);
            if (A && T)
                s->decorr[i].weightA -= ((((T ^ A) >> 30) & 2) - 1) * s->decorr[i].delta;
            s->decorr[i].samplesA[j] = T = S;
        }
        pos = (pos + 1) & 7;
        crc = crc * 3 + S;

        if (type == AV_SAMPLE_FMT_FLT) {
            *dstfl = wv_get_value_float(s, &crc_extra_bits, S);
            dstfl += channel_stride;
        } else if (type == AV_SAMPLE_FMT_S32) {
            *dst32 = wv_get_value_integer(s, &crc_extra_bits, S);
            dst32 += channel_stride;
        } else {
            *dst16 = wv_get_value_integer(s, &crc_extra_bits, S);
            dst16 += channel_stride;
        }
        count++;
    } while (!last && count < s->samples);

    wv_reset_saved_context(s);
    if ((s->avctx->err_recognition & AV_EF_CRCCHECK) &&
        wv_check_crc(s, crc, crc_extra_bits))
        return AVERROR_INVALIDDATA;

    return count;
}

static av_cold int wv_alloc_frame_context(WavpackContext *c)
{
    if (c->fdec_num == WV_MAX_FRAME_DECODERS)
        return -1;

    c->fdec[c->fdec_num] = av_mallocz(sizeof(**c->fdec));
    if (!c->fdec[c->fdec_num])
        return -1;
    c->fdec_num++;
    c->fdec[c->fdec_num - 1]->avctx = c->avctx;
    wv_reset_saved_context(c->fdec[c->fdec_num - 1]);

    return 0;
}

static av_cold int wavpack_decode_init(AVCodecContext *avctx)
{
    WavpackContext *s = avctx->priv_data;

    s->avctx = avctx;
    if (avctx->bits_per_coded_sample <= 16)
        avctx->sample_fmt = AV_SAMPLE_FMT_S16;
    else
        avctx->sample_fmt = AV_SAMPLE_FMT_S32;
    if (avctx->channels <= 2 && !avctx->channel_layout)
        avctx->channel_layout = (avctx->channels == 2) ? AV_CH_LAYOUT_STEREO
                                                       : AV_CH_LAYOUT_MONO;

    s->multichannel = avctx->channels > 2;
    /* lavf demuxer does not provide extradata, Matroska stores 0x403
     * there, use this to detect decoding mode for multichannel */
    s->mkv_mode = 0;
    if (s->multichannel && avctx->extradata && avctx->extradata_size == 2) {
        int ver = AV_RL16(avctx->extradata);
        if (ver >= 0x402 && ver <= 0x410)
            s->mkv_mode = 1;
    }

    s->fdec_num = 0;

    return 0;
}

static av_cold int wavpack_decode_end(AVCodecContext *avctx)
{
    WavpackContext *s = avctx->priv_data;
    int i;

    for (i = 0; i < s->fdec_num; i++)
        av_freep(&s->fdec[i]);
    s->fdec_num = 0;

    return 0;
}

static int wavpack_decode_block(AVCodecContext *avctx, int block_no,
                                void *data, int *got_frame_ptr,
                                const uint8_t *buf, int buf_size)
{
    WavpackContext *wc = avctx->priv_data;
    WavpackFrameContext *s;
    void *samples = data;
    int samplecount;
    int got_terms   = 0, got_weights = 0, got_samples = 0,
        got_entropy = 0, got_bs      = 0, got_float   = 0, got_hybrid = 0;
    const uint8_t *orig_buf = buf;
    const uint8_t *buf_end  = buf + buf_size;
    int i, j, id, size, ssize, weights, t;
    int bpp, chan, chmask, orig_bpp;

    if (buf_size == 0) {
        *got_frame_ptr = 0;
        return 0;
    }

    if (block_no >= wc->fdec_num && wv_alloc_frame_context(wc) < 0) {
        av_log(avctx, AV_LOG_ERROR, "Error creating frame decode context\n");
        return -1;
    }

    s = wc->fdec[block_no];
    if (!s) {
        av_log(avctx, AV_LOG_ERROR, "Context for block %d is not present\n",
               block_no);
        return -1;
    }

    if (wc->ch_offset >= avctx->channels) {
        av_log(avctx, AV_LOG_ERROR, "too many channels\n");
        return -1;
    }

    memset(s->decorr, 0, MAX_TERMS * sizeof(Decorr));
    memset(s->ch, 0, sizeof(s->ch));
    s->extra_bits     = 0;
    s->and            = s->or = s->shift = 0;
    s->got_extra_bits = 0;

    if (!wc->mkv_mode) {
        s->samples = AV_RL32(buf);
        buf       += 4;
        if (!s->samples) {
            *got_frame_ptr = 0;
            return 0;
        }
        if (s->samples > wc->samples) {
            av_log(avctx, AV_LOG_ERROR, "too many samples in block");
            return -1;
        }
    } else {
        s->samples = wc->samples;
    }
    s->frame_flags = AV_RL32(buf);
    buf           += 4;
    bpp            = av_get_bytes_per_sample(avctx->sample_fmt);
    samples        = (uint8_t *)samples + bpp * wc->ch_offset;
    orig_bpp       = ((s->frame_flags & 0x03) + 1) << 3;

    s->stereo         = !(s->frame_flags & WV_MONO);
    s->stereo_in      =  (s->frame_flags & WV_FALSE_STEREO) ? 0 : s->stereo;
    s->joint          =   s->frame_flags & WV_JOINT_STEREO;
    s->hybrid         =   s->frame_flags & WV_HYBRID_MODE;
    s->hybrid_bitrate =   s->frame_flags & WV_HYBRID_BITRATE;
    s->post_shift     = bpp * 8 - orig_bpp + ((s->frame_flags >> 13) & 0x1f);
    s->hybrid_maxclip =  ((1LL << (orig_bpp - 1)) - 1);
    s->hybrid_minclip = ((-1LL << (orig_bpp - 1)));
    s->CRC            = AV_RL32(buf);
    buf              += 4;
    if (wc->mkv_mode)
        buf += 4;  // skip block size;

    wc->ch_offset += 1 + s->stereo;

    // parse metadata blocks
    while (buf < buf_end) {
        id   = *buf++;
        size = *buf++;
        if (id & WP_IDF_LONG) {
            size |= (*buf++) << 8;
            size |= (*buf++) << 16;
        }
        size <<= 1; // size is specified in words
        ssize  = size;
        if (id & WP_IDF_ODD)
            size--;
        if (size < 0) {
            av_log(avctx, AV_LOG_ERROR,
                   "Got incorrect block %02X with size %i\n", id, size);
            break;
        }
        if (buf + ssize > buf_end) {
            av_log(avctx, AV_LOG_ERROR,
                   "Block size %i is out of bounds\n", size);
            break;
        }
        if (id & WP_IDF_IGNORE) {
            buf += ssize;
            continue;
        }
        switch (id & WP_IDF_MASK) {
        case WP_ID_DECTERMS:
            if (size > MAX_TERMS) {
                av_log(avctx, AV_LOG_ERROR, "Too many decorrelation terms\n");
                s->terms = 0;
                buf     += ssize;
                continue;
            }
            s->terms = size;
            for (i = 0; i < s->terms; i++) {
                s->decorr[s->terms - i - 1].value = (*buf & 0x1F) - 5;
                s->decorr[s->terms - i - 1].delta = *buf >> 5;
                buf++;
            }
            got_terms = 1;
            break;
        case WP_ID_DECWEIGHTS:
            if (!got_terms) {
                av_log(avctx, AV_LOG_ERROR, "No decorrelation terms met\n");
                continue;
            }
            weights = size >> s->stereo_in;
            if (weights > MAX_TERMS || weights > s->terms) {
                av_log(avctx, AV_LOG_ERROR, "Too many decorrelation weights\n");
                buf += ssize;
                continue;
            }
            for (i = 0; i < weights; i++) {
                t                                   = (int8_t)(*buf++);
                s->decorr[s->terms - i - 1].weightA = t << 3;
                if (s->decorr[s->terms - i - 1].weightA > 0)
                    s->decorr[s->terms - i - 1].weightA +=
                        (s->decorr[s->terms - i - 1].weightA + 64) >> 7;
                if (s->stereo_in) {
                    t                                   = (int8_t)(*buf++);
                    s->decorr[s->terms - i - 1].weightB = t << 3;
                    if (s->decorr[s->terms - i - 1].weightB > 0)
                        s->decorr[s->terms - i - 1].weightB +=
                            (s->decorr[s->terms - i - 1].weightB + 64) >> 7;
                }
            }
            got_weights = 1;
            break;
        case WP_ID_DECSAMPLES:
            if (!got_terms) {
                av_log(avctx, AV_LOG_ERROR, "No decorrelation terms met\n");
                continue;
            }
            t = 0;
            for (i = s->terms - 1; (i >= 0) && (t < size) && buf <= buf_end; i--) {
                if (s->decorr[i].value > 8) {
                    s->decorr[i].samplesA[0] = wp_exp2(AV_RL16(buf));
                    buf                     += 2;
                    s->decorr[i].samplesA[1] = wp_exp2(AV_RL16(buf));
                    buf                     += 2;
                    if (s->stereo_in) {
                        s->decorr[i].samplesB[0] = wp_exp2(AV_RL16(buf));
                        buf                     += 2;
                        s->decorr[i].samplesB[1] = wp_exp2(AV_RL16(buf));
                        buf                     += 2;
                        t                       += 4;
                    }
                    t += 4;
                } else if (s->decorr[i].value < 0) {
                    s->decorr[i].samplesA[0] = wp_exp2(AV_RL16(buf));
                    buf                     += 2;
                    s->decorr[i].samplesB[0] = wp_exp2(AV_RL16(buf));
                    buf                     += 2;
                    t                       += 4;
                } else {
<<<<<<< HEAD
                    for (j = 0; j < s->decorr[i].value && buf+1<buf_end; j++) {
                        s->decorr[i].samplesA[j] = wp_exp2(AV_RL16(buf)); buf += 2;
=======
                    for (j = 0; j < s->decorr[i].value; j++) {
                        s->decorr[i].samplesA[j] = wp_exp2(AV_RL16(buf));
                        buf                     += 2;
>>>>>>> 0f689a3d
                        if (s->stereo_in) {
                            s->decorr[i].samplesB[j] = wp_exp2(AV_RL16(buf));
                            buf                     += 2;
                        }
                    }
                    t += s->decorr[i].value * 2 * (s->stereo_in + 1);
                }
            }
            got_samples = 1;
            break;
        case WP_ID_ENTROPY:
            if (size != 6 * (s->stereo_in + 1)) {
                av_log(avctx, AV_LOG_ERROR,
                       "Entropy vars size should be %i, got %i",
                       6 * (s->stereo_in + 1), size);
                buf += ssize;
                continue;
            }
            for (j = 0; j <= s->stereo_in; j++)
                for (i = 0; i < 3; i++) {
                    s->ch[j].median[i] = wp_exp2(AV_RL16(buf));
                    buf               += 2;
                }
            got_entropy = 1;
            break;
        case WP_ID_HYBRID:
            if (s->hybrid_bitrate) {
                for (i = 0; i <= s->stereo_in; i++) {
                    s->ch[i].slow_level = wp_exp2(AV_RL16(buf));
                    buf                += 2;
                    size               -= 2;
                }
            }
            for (i = 0; i < (s->stereo_in + 1); i++) {
                s->ch[i].bitrate_acc = AV_RL16(buf) << 16;
                buf                 += 2;
                size                -= 2;
            }
            if (size > 0) {
                for (i = 0; i < (s->stereo_in + 1); i++) {
                    s->ch[i].bitrate_delta = wp_exp2((int16_t)AV_RL16(buf));
                    buf                   += 2;
                }
            } else {
                for (i = 0; i < (s->stereo_in + 1); i++)
                    s->ch[i].bitrate_delta = 0;
            }
            got_hybrid = 1;
            break;
        case WP_ID_INT32INFO:
            if (size != 4) {
                av_log(avctx, AV_LOG_ERROR,
                       "Invalid INT32INFO, size = %i, sent_bits = %i\n",
                       size, *buf);
                buf += ssize;
                continue;
            }
            if (buf[0])
                s->extra_bits = buf[0];
            else if (buf[1])
                s->shift = buf[1];
            else if (buf[2]) {
                s->and   = s->or = 1;
                s->shift = buf[2];
            } else if (buf[3]) {
                s->and   = 1;
                s->shift = buf[3];
            }
            /* original WavPack decoder forces 32-bit lossy sound to be treated
             * as 24-bit one in order to have proper clipping */
            if (s->hybrid && bpp == 4 && s->post_shift < 8 && s->shift > 8) {
                s->post_shift      += 8;
                s->shift           -= 8;
                s->hybrid_maxclip >>= 8;
                s->hybrid_minclip >>= 8;
            }
            buf += 4;
            break;
        case WP_ID_FLOATINFO:
            if (size != 4) {
                av_log(avctx, AV_LOG_ERROR,
                       "Invalid FLOATINFO, size = %i\n", size);
                buf += ssize;
                continue;
            }
            s->float_flag    = buf[0];
            s->float_shift   = buf[1];
            s->float_max_exp = buf[2];
            buf             += 4;
            got_float        = 1;
            break;
        case WP_ID_DATA:
            s->sc.offset = buf - orig_buf;
            s->sc.size   = size * 8;
            init_get_bits(&s->gb, buf, size * 8);
            s->data_size = size * 8;
            buf         += size;
            got_bs       = 1;
            break;
        case WP_ID_EXTRABITS:
            if (size <= 4) {
                av_log(avctx, AV_LOG_ERROR, "Invalid EXTRABITS, size = %i\n",
                       size);
                buf += size;
                continue;
            }
            s->extra_sc.offset = buf - orig_buf;
            s->extra_sc.size   = size * 8;
            init_get_bits(&s->gb_extra_bits, buf, size * 8);
            s->crc_extra_bits  = get_bits_long(&s->gb_extra_bits, 32);
            buf               += size;
            s->got_extra_bits  = 1;
            break;
        case WP_ID_CHANINFO:
            if (size <= 1) {
                av_log(avctx, AV_LOG_ERROR,
                       "Insufficient channel information\n");
                return -1;
            }
            chan = *buf++;
            switch (size - 2) {
            case 0:
                chmask = *buf;
                break;
            case 1:
                chmask = AV_RL16(buf);
                break;
            case 2:
                chmask = AV_RL24(buf);
                break;
            case 3:
                chmask = AV_RL32(buf);
                break;
            case 5:
                chan  |= (buf[1] & 0xF) << 8;
                chmask = AV_RL24(buf + 2);
                break;
            default:
                av_log(avctx, AV_LOG_ERROR, "Invalid channel info size %d\n",
                       size);
                chan   = avctx->channels;
                chmask = avctx->channel_layout;
            }
            if (chan != avctx->channels) {
                av_log(avctx, AV_LOG_ERROR,
                       "Block reports total %d channels, "
                       "decoder believes it's %d channels\n",
                       chan, avctx->channels);
                return -1;
            }
            if (!avctx->channel_layout)
                avctx->channel_layout = chmask;
            buf += size - 1;
            break;
        default:
            buf += size;
        }
        if (id & WP_IDF_ODD)
            buf++;
    }

    if (!got_terms) {
        av_log(avctx, AV_LOG_ERROR, "No block with decorrelation terms\n");
        return -1;
    }
    if (!got_weights) {
        av_log(avctx, AV_LOG_ERROR, "No block with decorrelation weights\n");
        return -1;
    }
    if (!got_samples) {
        av_log(avctx, AV_LOG_ERROR, "No block with decorrelation samples\n");
        return -1;
    }
    if (!got_entropy) {
        av_log(avctx, AV_LOG_ERROR, "No block with entropy info\n");
        return -1;
    }
    if (s->hybrid && !got_hybrid) {
        av_log(avctx, AV_LOG_ERROR, "Hybrid config not found\n");
        return -1;
    }
    if (!got_bs) {
        av_log(avctx, AV_LOG_ERROR, "Packed samples not found\n");
        return -1;
    }
    if (!got_float && avctx->sample_fmt == AV_SAMPLE_FMT_FLT) {
        av_log(avctx, AV_LOG_ERROR, "Float information not found\n");
        return -1;
    }
    if (s->got_extra_bits && avctx->sample_fmt != AV_SAMPLE_FMT_FLT) {
        const int size   = get_bits_left(&s->gb_extra_bits);
        const int wanted = s->samples * s->extra_bits << s->stereo_in;
        if (size < wanted) {
            av_log(avctx, AV_LOG_ERROR, "Too small EXTRABITS\n");
            s->got_extra_bits = 0;
        }
    }

    if (s->stereo_in) {
        if (avctx->sample_fmt == AV_SAMPLE_FMT_S16)
            samplecount = wv_unpack_stereo(s, &s->gb, samples, AV_SAMPLE_FMT_S16);
        else if (avctx->sample_fmt == AV_SAMPLE_FMT_S32)
            samplecount = wv_unpack_stereo(s, &s->gb, samples, AV_SAMPLE_FMT_S32);
        else
            samplecount = wv_unpack_stereo(s, &s->gb, samples, AV_SAMPLE_FMT_FLT);

        if (samplecount < 0)
            return -1;

        samplecount >>= 1;
    } else {
        const int channel_stride = avctx->channels;

        if (avctx->sample_fmt == AV_SAMPLE_FMT_S16)
            samplecount = wv_unpack_mono(s, &s->gb, samples, AV_SAMPLE_FMT_S16);
        else if (avctx->sample_fmt == AV_SAMPLE_FMT_S32)
            samplecount = wv_unpack_mono(s, &s->gb, samples, AV_SAMPLE_FMT_S32);
        else
            samplecount = wv_unpack_mono(s, &s->gb, samples, AV_SAMPLE_FMT_FLT);

        if (samplecount < 0)
            return -1;

        if (s->stereo && avctx->sample_fmt == AV_SAMPLE_FMT_S16) {
            int16_t *dst = (int16_t *)samples + 1;
            int16_t *src = (int16_t *)samples;
            int cnt      = samplecount;
            while (cnt--) {
                *dst = *src;
                src += channel_stride;
                dst += channel_stride;
            }
        } else if (s->stereo && avctx->sample_fmt == AV_SAMPLE_FMT_S32) {
            int32_t *dst = (int32_t *)samples + 1;
            int32_t *src = (int32_t *)samples;
            int cnt      = samplecount;
            while (cnt--) {
                *dst = *src;
                src += channel_stride;
                dst += channel_stride;
            }
        } else if (s->stereo) {
            float *dst = (float *)samples + 1;
            float *src = (float *)samples;
            int cnt    = samplecount;
            while (cnt--) {
                *dst = *src;
                src += channel_stride;
                dst += channel_stride;
            }
        }
    }

    *got_frame_ptr = 1;

    return samplecount * bpp;
}

static void wavpack_decode_flush(AVCodecContext *avctx)
{
    WavpackContext *s = avctx->priv_data;
    int i;

    for (i = 0; i < s->fdec_num; i++)
        wv_reset_saved_context(s->fdec[i]);
}

static int wavpack_decode_frame(AVCodecContext *avctx, void *data,
                                int *got_frame_ptr, AVPacket *avpkt)
{
    WavpackContext *s  = avctx->priv_data;
    const uint8_t *buf = avpkt->data;
    int buf_size       = avpkt->size;
    AVFrame *frame     = data;
    int frame_size, ret, frame_flags;
    int samplecount = 0;

    s->block     = 0;
    s->ch_offset = 0;

    /* determine number of samples */
    if (s->mkv_mode) {
        s->samples  = AV_RL32(buf);
        buf        += 4;
        frame_flags = AV_RL32(buf);
    } else {
        if (s->multichannel) {
            s->samples  = AV_RL32(buf + 4);
            frame_flags = AV_RL32(buf + 8);
        } else {
            s->samples  = AV_RL32(buf);
            frame_flags = AV_RL32(buf + 4);
        }
    }
    if (s->samples <= 0 || s->samples > WV_MAX_SAMPLES) {
        av_log(avctx, AV_LOG_ERROR, "Invalid number of samples: %d\n",
               s->samples);
        return AVERROR(EINVAL);
    }

    if (frame_flags & 0x80) {
        avctx->sample_fmt = AV_SAMPLE_FMT_FLT;
    } else if ((frame_flags & 0x03) <= 1) {
        avctx->sample_fmt = AV_SAMPLE_FMT_S16;
    } else {
        avctx->sample_fmt          = AV_SAMPLE_FMT_S32;
        avctx->bits_per_raw_sample = ((frame_flags & 0x03) + 1) << 3;
    }

    /* get output buffer */
    frame->nb_samples = s->samples + 1;
    if ((ret = ff_get_buffer(avctx, frame, 0)) < 0)
        return ret;
    frame->nb_samples = s->samples;

    while (buf_size > 0) {
        if (!s->multichannel) {
            frame_size = buf_size;
        } else {
            if (!s->mkv_mode) {
                frame_size = AV_RL32(buf) - 12;
                buf       += 4;
                buf_size  -= 4;
            } else {
                if (buf_size < 12) // MKV files can have zero flags after last block
                    break;
                frame_size = AV_RL32(buf + 8) + 12;
            }
        }
        if (frame_size < 0 || frame_size > buf_size) {
            av_log(avctx, AV_LOG_ERROR,
                   "Block %d has invalid size (size %d vs. %d bytes left)\n",
                   s->block, frame_size, buf_size);
            wavpack_decode_flush(avctx);
            return AVERROR_INVALIDDATA;
        }
        if ((samplecount = wavpack_decode_block(avctx, s->block,
                                                frame->data[0], got_frame_ptr,
                                                buf, frame_size)) < 0) {
            wavpack_decode_flush(avctx);
            return AVERROR_INVALIDDATA;
        }
        s->block++;
        buf      += frame_size;
        buf_size -= frame_size;
    }

    return avpkt->size;
}

AVCodec ff_wavpack_decoder = {
    .name           = "wavpack",
    .type           = AVMEDIA_TYPE_AUDIO,
    .id             = AV_CODEC_ID_WAVPACK,
    .priv_data_size = sizeof(WavpackContext),
    .init           = wavpack_decode_init,
    .close          = wavpack_decode_end,
    .decode         = wavpack_decode_frame,
    .flush          = wavpack_decode_flush,
    .capabilities   = CODEC_CAP_SUBFRAMES | CODEC_CAP_DR1,
    .long_name      = NULL_IF_CONFIG_SMALL("WavPack"),
};<|MERGE_RESOLUTION|>--- conflicted
+++ resolved
@@ -935,14 +935,9 @@
                     buf                     += 2;
                     t                       += 4;
                 } else {
-<<<<<<< HEAD
                     for (j = 0; j < s->decorr[i].value && buf+1<buf_end; j++) {
-                        s->decorr[i].samplesA[j] = wp_exp2(AV_RL16(buf)); buf += 2;
-=======
-                    for (j = 0; j < s->decorr[i].value; j++) {
                         s->decorr[i].samplesA[j] = wp_exp2(AV_RL16(buf));
                         buf                     += 2;
->>>>>>> 0f689a3d
                         if (s->stereo_in) {
                             s->decorr[i].samplesB[j] = wp_exp2(AV_RL16(buf));
                             buf                     += 2;
