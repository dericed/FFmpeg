--- conflicted
+++ resolved
@@ -141,12 +141,7 @@
                                                                         \
     a0 += b0;                                                           \
     b0 += pixels[2];                                                    \
-<<<<<<< HEAD
-                                                                        \
     line_size >>= sizeof(pixel)-1;                                      \
-=======
-    line_size /= sizeof(pixel);                                         \
->>>>>>> cce791b1
     pixels += line_size;                                                \
     for (i = 0; i < h; i += 2) {                                        \
         a1  = pixels[0];                                                \
