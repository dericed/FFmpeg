;*****************************************************************************
;* x86-optimized AC-3 DSP utils
;* Copyright (c) 2011 Justin Ruggles
;*
;* This file is part of FFmpeg.
;*
;* FFmpeg is free software; you can redistribute it and/or
;* modify it under the terms of the GNU Lesser General Public
;* License as published by the Free Software Foundation; either
;* version 2.1 of the License, or (at your option) any later version.
;*
;* FFmpeg is distributed in the hope that it will be useful,
;* but WITHOUT ANY WARRANTY; without even the implied warranty of
;* MERCHANTABILITY or FITNESS FOR A PARTICULAR PURPOSE.  See the GNU
;* Lesser General Public License for more details.
;*
;* You should have received a copy of the GNU Lesser General Public
;* License along with FFmpeg; if not, write to the Free Software
;* Foundation, Inc., 51 Franklin Street, Fifth Floor, Boston, MA 02110-1301 USA
;******************************************************************************

%include "libavutil/x86/x86util.asm"

SECTION_RODATA

; 16777216.0f - used in ff_float_to_fixed24()
pf_1_24: times 4 dd 0x4B800000

; used in ff_ac3_compute_mantissa_size()
cextern ac3_bap_bits
pw_bap_mul1: dw 21846, 21846, 0, 32768, 21846, 21846, 0, 32768
pw_bap_mul2: dw 5, 7, 0, 7, 5, 7, 0, 7

; used in ff_ac3_extract_exponents()
pd_1:   times 4 dd 1
pd_151: times 4 dd 151

SECTION .text

;-----------------------------------------------------------------------------
; void ff_ac3_exponent_min(uint8_t *exp, int num_reuse_blocks, int nb_coefs)
;-----------------------------------------------------------------------------

%macro AC3_EXPONENT_MIN 0
cglobal ac3_exponent_min, 3, 4, 2, exp, reuse_blks, expn, offset
    shl  reuse_blksq, 8
    jz .end
    LOOP_ALIGN
.nextexp:
    mov      offsetq, reuse_blksq
    mova          m0, [expq+offsetq]
    sub      offsetq, 256
    LOOP_ALIGN
.nextblk:
    PMINUB        m0, [expq+offsetq], m1
    sub      offsetq, 256
    jae .nextblk
    mova      [expq], m0
    add         expq, mmsize
    sub        expnq, mmsize
    jg .nextexp
.end:
    REP_RET
%endmacro

%define LOOP_ALIGN
INIT_MMX mmx
AC3_EXPONENT_MIN
<<<<<<< HEAD
%if HAVE_MMXEXT_EXTERNAL
%define PMINUB PMINUB_MMXEXT
=======
%if HAVE_MMXEXT
>>>>>>> 9a07c133
%define LOOP_ALIGN ALIGN 16
INIT_MMX mmxext
AC3_EXPONENT_MIN
%endif
%if HAVE_SSE2_EXTERNAL
INIT_XMM sse2
AC3_EXPONENT_MIN
%endif
%undef LOOP_ALIGN

;-----------------------------------------------------------------------------
; int ff_ac3_max_msb_abs_int16(const int16_t *src, int len)
;
; This function uses 2 different methods to calculate a valid result.
; 1) logical 'or' of abs of each element
;        This is used for ssse3 because of the pabsw instruction.
;        It is also used for mmx because of the lack of min/max instructions.
; 2) calculate min/max for the array, then or(abs(min),abs(max))
;        This is used for mmxext and sse2 because they have pminsw/pmaxsw.
;-----------------------------------------------------------------------------

; logical 'or' of 4 or 8 words in an mmx or xmm register into the low word
%macro OR_WORDS_HORIZ 2 ; src, tmp
%if cpuflag(sse2)
    movhlps     %2, %1
    por         %1, %2
    pshuflw     %2, %1, q0032
    por         %1, %2
    pshuflw     %2, %1, q0001
    por         %1, %2
%elif cpuflag(mmx2)
    pshufw      %2, %1, q0032
    por         %1, %2
    pshufw      %2, %1, q0001
    por         %1, %2
%else ; mmx
    movq        %2, %1
    psrlq       %2, 32
    por         %1, %2
    movq        %2, %1
    psrlq       %2, 16
    por         %1, %2
%endif
%endmacro

%macro AC3_MAX_MSB_ABS_INT16 1
cglobal ac3_max_msb_abs_int16, 2,2,5, src, len
    pxor        m2, m2
    pxor        m3, m3
.loop:
%ifidn %1, min_max
    mova        m0, [srcq]
    mova        m1, [srcq+mmsize]
    pminsw      m2, m0
    pminsw      m2, m1
    pmaxsw      m3, m0
    pmaxsw      m3, m1
%else ; or_abs
%if notcpuflag(ssse3)
    mova        m0, [srcq]
    mova        m1, [srcq+mmsize]
    ABS2        m0, m1, m3, m4
%else ; ssse3
    ; using memory args is faster for ssse3
    pabsw       m0, [srcq]
    pabsw       m1, [srcq+mmsize]
%endif
    por         m2, m0
    por         m2, m1
%endif
    add       srcq, mmsize*2
    sub       lend, mmsize
    ja .loop
%ifidn %1, min_max
    ABS2        m2, m3, m0, m1
    por         m2, m3
%endif
    OR_WORDS_HORIZ m2, m0
    movd       eax, m2
    and        eax, 0xFFFF
    RET
%endmacro

INIT_MMX mmx
%define ABS2 ABS2_MMX
AC3_MAX_MSB_ABS_INT16 or_abs
INIT_MMX mmx2
%define ABS2 ABS2_MMXEXT
AC3_MAX_MSB_ABS_INT16 min_max
INIT_XMM sse2
AC3_MAX_MSB_ABS_INT16 min_max
INIT_XMM ssse3
%define ABS2 ABS2_SSSE3
AC3_MAX_MSB_ABS_INT16 or_abs

;-----------------------------------------------------------------------------
; macro used for ff_ac3_lshift_int16() and ff_ac3_rshift_int32()
;-----------------------------------------------------------------------------

%macro AC3_SHIFT 3 ; l/r, 16/32, shift instruction, instruction set
cglobal ac3_%1shift_int%2, 3, 3, 5, src, len, shift
    movd      m0, shiftd
.loop:
    mova      m1, [srcq         ]
    mova      m2, [srcq+mmsize  ]
    mova      m3, [srcq+mmsize*2]
    mova      m4, [srcq+mmsize*3]
    %3        m1, m0
    %3        m2, m0
    %3        m3, m0
    %3        m4, m0
    mova  [srcq         ], m1
    mova  [srcq+mmsize  ], m2
    mova  [srcq+mmsize*2], m3
    mova  [srcq+mmsize*3], m4
    add     srcq, mmsize*4
    sub     lend, mmsize*32/%2
    ja .loop
.end:
    REP_RET
%endmacro

;-----------------------------------------------------------------------------
; void ff_ac3_lshift_int16(int16_t *src, unsigned int len, unsigned int shift)
;-----------------------------------------------------------------------------

INIT_MMX mmx
AC3_SHIFT l, 16, psllw
INIT_XMM sse2
AC3_SHIFT l, 16, psllw

;-----------------------------------------------------------------------------
; void ff_ac3_rshift_int32(int32_t *src, unsigned int len, unsigned int shift)
;-----------------------------------------------------------------------------

INIT_MMX mmx
AC3_SHIFT r, 32, psrad
INIT_XMM sse2
AC3_SHIFT r, 32, psrad

;-----------------------------------------------------------------------------
; void ff_float_to_fixed24(int32_t *dst, const float *src, unsigned int len)
;-----------------------------------------------------------------------------

; The 3DNow! version is not bit-identical because pf2id uses truncation rather
; than round-to-nearest.
INIT_MMX 3dnow
cglobal float_to_fixed24, 3, 3, 0, dst, src, len
    movq   m0, [pf_1_24]
.loop:
    movq   m1, [srcq   ]
    movq   m2, [srcq+8 ]
    movq   m3, [srcq+16]
    movq   m4, [srcq+24]
    pfmul  m1, m0
    pfmul  m2, m0
    pfmul  m3, m0
    pfmul  m4, m0
    pf2id  m1, m1
    pf2id  m2, m2
    pf2id  m3, m3
    pf2id  m4, m4
    movq  [dstq   ], m1
    movq  [dstq+8 ], m2
    movq  [dstq+16], m3
    movq  [dstq+24], m4
    add  srcq, 32
    add  dstq, 32
    sub  lend, 8
    ja .loop
    femms
    RET

INIT_XMM sse
cglobal float_to_fixed24, 3, 3, 3, dst, src, len
    movaps     m0, [pf_1_24]
.loop:
    movaps     m1, [srcq   ]
    movaps     m2, [srcq+16]
    mulps      m1, m0
    mulps      m2, m0
    cvtps2pi  mm0, m1
    movhlps    m1, m1
    cvtps2pi  mm1, m1
    cvtps2pi  mm2, m2
    movhlps    m2, m2
    cvtps2pi  mm3, m2
    movq  [dstq   ], mm0
    movq  [dstq+ 8], mm1
    movq  [dstq+16], mm2
    movq  [dstq+24], mm3
    add      srcq, 32
    add      dstq, 32
    sub      lend, 8
    ja .loop
    emms
    RET

INIT_XMM sse2
cglobal float_to_fixed24, 3, 3, 9, dst, src, len
    movaps     m0, [pf_1_24]
.loop:
    movaps     m1, [srcq    ]
    movaps     m2, [srcq+16 ]
    movaps     m3, [srcq+32 ]
    movaps     m4, [srcq+48 ]
%ifdef m8
    movaps     m5, [srcq+64 ]
    movaps     m6, [srcq+80 ]
    movaps     m7, [srcq+96 ]
    movaps     m8, [srcq+112]
%endif
    mulps      m1, m0
    mulps      m2, m0
    mulps      m3, m0
    mulps      m4, m0
%ifdef m8
    mulps      m5, m0
    mulps      m6, m0
    mulps      m7, m0
    mulps      m8, m0
%endif
    cvtps2dq   m1, m1
    cvtps2dq   m2, m2
    cvtps2dq   m3, m3
    cvtps2dq   m4, m4
%ifdef m8
    cvtps2dq   m5, m5
    cvtps2dq   m6, m6
    cvtps2dq   m7, m7
    cvtps2dq   m8, m8
%endif
    movdqa  [dstq    ], m1
    movdqa  [dstq+16 ], m2
    movdqa  [dstq+32 ], m3
    movdqa  [dstq+48 ], m4
%ifdef m8
    movdqa  [dstq+64 ], m5
    movdqa  [dstq+80 ], m6
    movdqa  [dstq+96 ], m7
    movdqa  [dstq+112], m8
    add      srcq, 128
    add      dstq, 128
    sub      lenq, 32
%else
    add      srcq, 64
    add      dstq, 64
    sub      lenq, 16
%endif
    ja .loop
    REP_RET

;------------------------------------------------------------------------------
; int ff_ac3_compute_mantissa_size(uint16_t mant_cnt[6][16])
;------------------------------------------------------------------------------

%macro PHADDD4 2 ; xmm src, xmm tmp
    movhlps  %2, %1
    paddd    %1, %2
    pshufd   %2, %1, 0x1
    paddd    %1, %2
%endmacro

INIT_XMM sse2
cglobal ac3_compute_mantissa_size, 1, 2, 4, mant_cnt, sum
    movdqa      m0, [mant_cntq      ]
    movdqa      m1, [mant_cntq+ 1*16]
    paddw       m0, [mant_cntq+ 2*16]
    paddw       m1, [mant_cntq+ 3*16]
    paddw       m0, [mant_cntq+ 4*16]
    paddw       m1, [mant_cntq+ 5*16]
    paddw       m0, [mant_cntq+ 6*16]
    paddw       m1, [mant_cntq+ 7*16]
    paddw       m0, [mant_cntq+ 8*16]
    paddw       m1, [mant_cntq+ 9*16]
    paddw       m0, [mant_cntq+10*16]
    paddw       m1, [mant_cntq+11*16]
    pmaddwd     m0, [ac3_bap_bits   ]
    pmaddwd     m1, [ac3_bap_bits+16]
    paddd       m0, m1
    PHADDD4     m0, m1
    movd      sumd, m0
    movdqa      m3, [pw_bap_mul1]
    movhpd      m0, [mant_cntq     +2]
    movlpd      m0, [mant_cntq+1*32+2]
    movhpd      m1, [mant_cntq+2*32+2]
    movlpd      m1, [mant_cntq+3*32+2]
    movhpd      m2, [mant_cntq+4*32+2]
    movlpd      m2, [mant_cntq+5*32+2]
    pmulhuw     m0, m3
    pmulhuw     m1, m3
    pmulhuw     m2, m3
    paddusw     m0, m1
    paddusw     m0, m2
    pmaddwd     m0, [pw_bap_mul2]
    PHADDD4     m0, m1
    movd       eax, m0
    add        eax, sumd
    RET

;------------------------------------------------------------------------------
; void ff_ac3_extract_exponents(uint8_t *exp, int32_t *coef, int nb_coefs)
;------------------------------------------------------------------------------

%macro PABSD 1-2 ; src/dst, unused
%if cpuflag(ssse3)
    pabsd    %1, %1
%else ; src/dst, tmp
    pxor     %2, %2
    pcmpgtd  %2, %1
    pxor     %1, %2
    psubd    %1, %2
%endif
%endmacro

%if HAVE_AMD3DNOW_EXTERNAL
INIT_MMX 3dnow
cglobal ac3_extract_exponents, 3, 3, 0, exp, coef, len
    add      expq, lenq
    lea     coefq, [coefq+4*lenq]
    neg      lenq
    movq       m3, [pd_1]
    movq       m4, [pd_151]
.loop:
    movq       m0, [coefq+4*lenq  ]
    movq       m1, [coefq+4*lenq+8]
    PABSD      m0, m2
    PABSD      m1, m2
    pslld      m0, 1
    por        m0, m3
    pi2fd      m2, m0
    psrld      m2, 23
    movq       m0, m4
    psubd      m0, m2
    pslld      m1, 1
    por        m1, m3
    pi2fd      m2, m1
    psrld      m2, 23
    movq       m1, m4
    psubd      m1, m2
    packssdw   m0, m0
    packuswb   m0, m0
    packssdw   m1, m1
    packuswb   m1, m1
    punpcklwd  m0, m1
    movd  [expq+lenq], m0
    add      lenq, 4
    jl .loop
    REP_RET
%endif

%macro AC3_EXTRACT_EXPONENTS 0
cglobal ac3_extract_exponents, 3, 3, 4, exp, coef, len
    add     expq, lenq
    lea    coefq, [coefq+4*lenq]
    neg     lenq
    mova      m2, [pd_1]
    mova      m3, [pd_151]
.loop:
    ; move 4 32-bit coefs to xmm0
    mova      m0, [coefq+4*lenq]
    ; absolute value
    PABSD     m0, m1
    ; convert to float and extract exponents
    pslld     m0, 1
    por       m0, m2
    cvtdq2ps  m1, m0
    psrld     m1, 23
    mova      m0, m3
    psubd     m0, m1
    ; move the lowest byte in each of 4 dwords to the low dword
    ; NOTE: We cannot just extract the low bytes with pshufb because the dword
    ;       result for 16777215 is -1 due to float inaccuracy. Using packuswb
    ;       clips this to 0, which is the correct exponent.
    packssdw  m0, m0
    packuswb  m0, m0
    movd  [expq+lenq], m0

    add     lenq, 4
    jl .loop
    REP_RET
%endmacro

%if HAVE_SSE2_EXTERNAL
INIT_XMM sse2
AC3_EXTRACT_EXPONENTS
%endif
%if HAVE_SSSE3_EXTERNAL
INIT_XMM ssse3
AC3_EXTRACT_EXPONENTS
%endif<|MERGE_RESOLUTION|>--- conflicted
+++ resolved
@@ -66,12 +66,7 @@
 %define LOOP_ALIGN
 INIT_MMX mmx
 AC3_EXPONENT_MIN
-<<<<<<< HEAD
 %if HAVE_MMXEXT_EXTERNAL
-%define PMINUB PMINUB_MMXEXT
-=======
-%if HAVE_MMXEXT
->>>>>>> 9a07c133
 %define LOOP_ALIGN ALIGN 16
 INIT_MMX mmxext
 AC3_EXPONENT_MIN
