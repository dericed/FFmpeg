/*
 * Go2Webinar decoder
 * Copyright (c) 2012 Konstantin Shishkov
 *
 * This file is part of FFmpeg.
 *
 * FFmpeg is free software; you can redistribute it and/or
 * modify it under the terms of the GNU Lesser General Public
 * License as published by the Free Software Foundation; either
 * version 2.1 of the License, or (at your option) any later version.
 *
 * FFmpeg is distributed in the hope that it will be useful,
 * but WITHOUT ANY WARRANTY; without even the implied warranty of
 * MERCHANTABILITY or FITNESS FOR A PARTICULAR PURPOSE.  See the GNU
 * Lesser General Public License for more details.
 *
 * You should have received a copy of the GNU Lesser General Public
 * License along with FFmpeg; if not, write to the Free Software
 * Foundation, Inc., 51 Franklin Street, Fifth Floor, Boston, MA 02110-1301 USA
 */

/**
 * @file
 * Go2Webinar decoder
 */

#include <zlib.h>

#include "libavutil/intreadwrite.h"
#include "avcodec.h"
#include "bytestream.h"
#include "dsputil.h"
#include "get_bits.h"
#include "internal.h"
#include "mjpeg.h"

enum ChunkType {
    FRAME_INFO = 0xC8,
    TILE_DATA,
    CURSOR_POS,
    CURSOR_SHAPE,
    CHUNK_CC,
    CHUNK_CD
};

enum Compression {
    COMPR_EPIC_J_B = 2,
    COMPR_KEMPF_J_B,
};

static const uint8_t luma_quant[64] = {
     8,  6,  5,  8, 12, 20, 26, 31,
     6,  6,  7, 10, 13, 29, 30, 28,
     7,  7,  8, 12, 20, 29, 35, 28,
     7,  9, 11, 15, 26, 44, 40, 31,
     9, 11, 19, 28, 34, 55, 52, 39,
    12, 18, 28, 32, 41, 52, 57, 46,
    25, 32, 39, 44, 52, 61, 60, 51,
    36, 46, 48, 49, 56, 50, 52, 50
};

static const uint8_t chroma_quant[64] = {
     9,  9, 12, 24, 50, 50, 50, 50,
     9, 11, 13, 33, 50, 50, 50, 50,
    12, 13, 28, 50, 50, 50, 50, 50,
    24, 33, 50, 50, 50, 50, 50, 50,
    50, 50, 50, 50, 50, 50, 50, 50,
    50, 50, 50, 50, 50, 50, 50, 50,
    50, 50, 50, 50, 50, 50, 50, 50,
    50, 50, 50, 50, 50, 50, 50, 50,
};

typedef struct JPGContext {
    DSPContext dsp;
    ScanTable  scantable;

    VLC        dc_vlc[2], ac_vlc[2];
    int        prev_dc[3];
    DECLARE_ALIGNED(16, int16_t, block)[6][64];

    uint8_t    *buf;
} JPGContext;

typedef struct G2MContext {
    JPGContext jc;
    int        version;

    int        compression;
    int        width, height, bpp;
    int        tile_width, tile_height;
    int        tiles_x, tiles_y, tile_x, tile_y;

    int        got_header;

    uint8_t    *framebuf;
    int        framebuf_stride, old_width, old_height;

    uint8_t    *synth_tile, *jpeg_tile;
    int        tile_stride, old_tile_w, old_tile_h;

    uint8_t    *kempf_buf, *kempf_flags;

    uint8_t    *cursor;
    int        cursor_stride;
    int        cursor_fmt;
    int        cursor_w, cursor_h, cursor_x, cursor_y;
    int        cursor_hot_x, cursor_hot_y;
} G2MContext;

static av_cold int build_vlc(VLC *vlc, const uint8_t *bits_table,
                             const uint8_t *val_table, int nb_codes,
                             int is_ac)
{
    uint8_t  huff_size[256] = { 0 };
    uint16_t huff_code[256];
    uint16_t huff_sym[256];
    int i;

    ff_mjpeg_build_huffman_codes(huff_size, huff_code, bits_table, val_table);

    for (i = 0; i < 256; i++)
        huff_sym[i] = i + 16 * is_ac;

    if (is_ac)
        huff_sym[0] = 16 * 256;

    return ff_init_vlc_sparse(vlc, 9, nb_codes, huff_size, 1, 1,
                              huff_code, 2, 2, huff_sym, 2, 2, 0);
}

static av_cold int jpg_init(AVCodecContext *avctx, JPGContext *c)
{
    int ret;

    ret = build_vlc(&c->dc_vlc[0], avpriv_mjpeg_bits_dc_luminance,
                    avpriv_mjpeg_val_dc, 12, 0);
    if (ret)
        return ret;
    ret = build_vlc(&c->dc_vlc[1], avpriv_mjpeg_bits_dc_chrominance,
                    avpriv_mjpeg_val_dc, 12, 0);
    if (ret)
        return ret;
    ret = build_vlc(&c->ac_vlc[0], avpriv_mjpeg_bits_ac_luminance,
                    avpriv_mjpeg_val_ac_luminance, 251, 1);
    if (ret)
        return ret;
    ret = build_vlc(&c->ac_vlc[1], avpriv_mjpeg_bits_ac_chrominance,
                    avpriv_mjpeg_val_ac_chrominance, 251, 1);
    if (ret)
        return ret;

    ff_dsputil_init(&c->dsp, avctx);
    ff_init_scantable(c->dsp.idct_permutation, &c->scantable,
                      ff_zigzag_direct);

    return 0;
}

static av_cold void jpg_free_context(JPGContext *ctx)
{
    int i;

    for (i = 0; i < 2; i++) {
        ff_free_vlc(&ctx->dc_vlc[i]);
        ff_free_vlc(&ctx->ac_vlc[i]);
    }

    av_freep(&ctx->buf);
}

static void jpg_unescape(const uint8_t *src, int src_size,
                         uint8_t *dst, int *dst_size)
{
    const uint8_t *src_end = src + src_size;
    uint8_t *dst_start = dst;

    while (src < src_end) {
        uint8_t x = *src++;

        *dst++ = x;

        if (x == 0xFF && !*src)
            src++;
    }
    *dst_size = dst - dst_start;
}

static int jpg_decode_block(JPGContext *c, GetBitContext *gb,
                            int plane, int16_t *block)
{
    int dc, val, pos;
    const int is_chroma = !!plane;
    const uint8_t *qmat = is_chroma ? chroma_quant : luma_quant;

    c->dsp.clear_block(block);
    dc = get_vlc2(gb, c->dc_vlc[is_chroma].table, 9, 3);
    if (dc < 0)
        return AVERROR_INVALIDDATA;
    if (dc)
        dc = get_xbits(gb, dc);
    dc = dc * qmat[0] + c->prev_dc[plane];
    block[0] = dc;
    c->prev_dc[plane] = dc;

    pos = 0;
    while (pos < 63) {
        val = get_vlc2(gb, c->ac_vlc[is_chroma].table, 9, 3);
        if (val < 0)
            return AVERROR_INVALIDDATA;
        pos += val >> 4;
        val &= 0xF;
        if (pos > 63)
            return val ? AVERROR_INVALIDDATA : 0;
        if (val) {
            int nbits = val;

            val = get_xbits(gb, nbits);
            val *= qmat[ff_zigzag_direct[pos]];
            block[c->scantable.permutated[pos]] = val;
        }
    }
    return 0;
}

static inline void yuv2rgb(uint8_t *out, int Y, int U, int V)
{
    out[0] = av_clip_uint8(Y + (             91881 * V + 32768 >> 16));
    out[1] = av_clip_uint8(Y + (-22554 * U - 46802 * V + 32768 >> 16));
    out[2] = av_clip_uint8(Y + (116130 * U             + 32768 >> 16));
}

static int jpg_decode_data(JPGContext *c, int width, int height,
                           const uint8_t *src, int src_size,
                           uint8_t *dst, int dst_stride,
                           const uint8_t *mask, int mask_stride, int num_mbs,
                           int swapuv)
{
    GetBitContext gb;
    uint8_t *tmp;
    int mb_w, mb_h, mb_x, mb_y, i, j;
    int bx, by;
    int unesc_size;
    int ret;

    tmp = av_realloc(c->buf, src_size + FF_INPUT_BUFFER_PADDING_SIZE);
    if (!tmp)
        return AVERROR(ENOMEM);
    c->buf = tmp;
    jpg_unescape(src, src_size, c->buf, &unesc_size);
    memset(c->buf + unesc_size, 0, FF_INPUT_BUFFER_PADDING_SIZE);
    init_get_bits(&gb, c->buf, unesc_size * 8);

    width = FFALIGN(width, 16);
    mb_w  =  width        >> 4;
    mb_h  = (height + 15) >> 4;

    if (!num_mbs)
        num_mbs = mb_w * mb_h;

    for (i = 0; i < 3; i++)
        c->prev_dc[i] = 1024;
    bx = by = 0;
    for (mb_y = 0; mb_y < mb_h; mb_y++) {
        for (mb_x = 0; mb_x < mb_w; mb_x++) {
            if (mask && !mask[mb_x]) {
                bx += 16;
                continue;
            }
            for (j = 0; j < 2; j++) {
                for (i = 0; i < 2; i++) {
                    if ((ret = jpg_decode_block(c, &gb, 0,
                                                c->block[i + j * 2])) != 0)
                        return ret;
                    c->dsp.idct(c->block[i + j * 2]);
                }
            }
            for (i = 1; i < 3; i++) {
                if ((ret = jpg_decode_block(c, &gb, i, c->block[i + 3])) != 0)
                    return ret;
                c->dsp.idct(c->block[i + 3]);
            }

            for (j = 0; j < 16; j++) {
                uint8_t *out = dst + bx * 3 + (by + j) * dst_stride;
                for (i = 0; i < 16; i++) {
                    int Y, U, V;

                    Y = c->block[(j >> 3) * 2 + (i >> 3)][(i & 7) + (j & 7) * 8];
                    U = c->block[4 ^ swapuv][(i >> 1) + (j >> 1) * 8] - 128;
                    V = c->block[5 ^ swapuv][(i >> 1) + (j >> 1) * 8] - 128;
                    yuv2rgb(out + i * 3, Y, U, V);
                }
            }

            if (!--num_mbs)
                return 0;
            bx += 16;
        }
        bx  = 0;
        by += 16;
        if (mask)
            mask += mask_stride;
    }

    return 0;
}

static void kempf_restore_buf(const uint8_t *src, int len,
                              uint8_t *dst, int stride,
                              const uint8_t *jpeg_tile, int tile_stride,
                              int width, int height,
                              const uint8_t *pal, int npal, int tidx)
{
    GetBitContext gb;
    int i, j, nb, col;

    init_get_bits(&gb, src, len * 8);

    if (npal <= 2)       nb = 1;
    else if (npal <= 4)  nb = 2;
    else if (npal <= 16) nb = 4;
    else                 nb = 8;

    for (j = 0; j < height; j++, dst += stride, jpeg_tile += tile_stride) {
        if (get_bits(&gb, 8))
            continue;
        for (i = 0; i < width; i++) {
            col = get_bits(&gb, nb);
            if (col != tidx)
                memcpy(dst + i * 3, pal + col * 3, 3);
            else
                memcpy(dst + i * 3, jpeg_tile + i * 3, 3);
        }
    }
}

static int kempf_decode_tile(G2MContext *c, int tile_x, int tile_y,
                             const uint8_t *src, int src_size)
{
    int width, height;
    int hdr, zsize, npal, tidx = -1, ret;
    int i, j;
    const uint8_t *src_end = src + src_size;
    uint8_t pal[768], transp[3];
    uLongf dlen = (c->tile_width + 1) * c->tile_height;
    int sub_type;
    int nblocks, cblocks, bstride;
    int bits, bitbuf, coded;
    uint8_t *dst = c->framebuf + tile_x * c->tile_width * 3 +
                   tile_y * c->tile_height * c->framebuf_stride;

    if (src_size < 2)
        return AVERROR_INVALIDDATA;

    width  = FFMIN(c->width  - tile_x * c->tile_width,  c->tile_width);
    height = FFMIN(c->height - tile_y * c->tile_height, c->tile_height);

    hdr = *src++;
    sub_type = hdr >> 5;
    if (sub_type == 0) {
        int j;
        memcpy(transp, src, 3);
        src += 3;
        for (j = 0; j < height; j++, dst += c->framebuf_stride)
            for (i = 0; i < width; i++)
                memcpy(dst + i * 3, transp, 3);
        return 0;
    } else if (sub_type == 1) {
        return jpg_decode_data(&c->jc, width, height, src, src_end - src,
                               dst, c->framebuf_stride, NULL, 0, 0, 0);
    }

    if (sub_type != 2) {
        memcpy(transp, src, 3);
        src += 3;
    }
    npal = *src++ + 1;
    memcpy(pal, src, npal * 3); src += npal * 3;
    if (sub_type != 2) {
        for (i = 0; i < npal; i++) {
            if (!memcmp(pal + i * 3, transp, 3)) {
               tidx = i;
               break;
            }
        }
    }

    if (src_end - src < 2)
        return 0;
    zsize = (src[0] << 8) | src[1]; src += 2;

    if (src_end - src < zsize)
        return AVERROR_INVALIDDATA;

    ret = uncompress(c->kempf_buf, &dlen, src, zsize);
    if (ret)
        return AVERROR_INVALIDDATA;
    src += zsize;

    if (sub_type == 2) {
        kempf_restore_buf(c->kempf_buf, dlen, dst, c->framebuf_stride,
                          NULL, 0, width, height, pal, npal, tidx);
        return 0;
    }

    nblocks = *src++ + 1;
    cblocks = 0;
    bstride = FFALIGN(width, 16) >> 4;
    // blocks are coded LSB and we need normal bitreader for JPEG data
    bits = 0;
    for (i = 0; i < (FFALIGN(height, 16) >> 4); i++) {
        for (j = 0; j < (FFALIGN(width, 16) >> 4); j++) {
            if (!bits) {
                bitbuf = *src++;
                bits   = 8;
            }
            coded = bitbuf & 1;
            bits--;
            bitbuf >>= 1;
            cblocks += coded;
            if (cblocks > nblocks)
                return AVERROR_INVALIDDATA;
            c->kempf_flags[j + i * bstride] = coded;
        }
    }

    memset(c->jpeg_tile, 0, c->tile_stride * height);
    jpg_decode_data(&c->jc, width, height, src, src_end - src,
                    c->jpeg_tile, c->tile_stride,
                    c->kempf_flags, bstride, nblocks, 0);

    kempf_restore_buf(c->kempf_buf, dlen, dst, c->framebuf_stride,
                      c->jpeg_tile, c->tile_stride,
                      width, height, pal, npal, tidx);

    return 0;
}

static int g2m_init_buffers(G2MContext *c)
{
    int aligned_height;

    if (!c->framebuf || c->old_width < c->width || c->old_height < c->height) {
        c->framebuf_stride = FFALIGN(c->width * 3, 16);
        aligned_height     = FFALIGN(c->height,    16);
        av_free(c->framebuf);
        c->framebuf = av_mallocz(c->framebuf_stride * aligned_height);
        if (!c->framebuf)
            return AVERROR(ENOMEM);
    }
    if (!c->synth_tile || !c->jpeg_tile ||
        c->old_tile_w < c->tile_width ||
        c->old_tile_h < c->tile_height) {
        c->tile_stride = FFALIGN(c->tile_width * 3, 16);
        aligned_height = FFALIGN(c->tile_height,    16);
        av_free(c->synth_tile);
        av_free(c->jpeg_tile);
        av_free(c->kempf_buf);
        av_free(c->kempf_flags);
        c->synth_tile  = av_mallocz(c->tile_stride      * aligned_height);
        c->jpeg_tile   = av_mallocz(c->tile_stride      * aligned_height);
        c->kempf_buf   = av_mallocz((c->tile_width + 1) * aligned_height
                                    + FF_INPUT_BUFFER_PADDING_SIZE);
        c->kempf_flags = av_mallocz( c->tile_width      * aligned_height);
        if (!c->synth_tile || !c->jpeg_tile ||
            !c->kempf_buf || !c->kempf_flags)
            return AVERROR(ENOMEM);
    }

    return 0;
}

static int g2m_load_cursor(AVCodecContext *avctx, G2MContext *c,
                           GetByteContext *gb)
{
    int i, j, k;
    uint8_t *dst;
    uint32_t bits;
    uint32_t cur_size, cursor_w, cursor_h, cursor_stride;
    uint32_t cursor_hot_x, cursor_hot_y;
    int cursor_fmt;
    uint8_t *tmp;

    cur_size      = bytestream2_get_be32(gb);
    cursor_w      = bytestream2_get_byte(gb);
    cursor_h      = bytestream2_get_byte(gb);
    cursor_hot_x  = bytestream2_get_byte(gb);
    cursor_hot_y  = bytestream2_get_byte(gb);
    cursor_fmt    = bytestream2_get_byte(gb);

    cursor_stride = cursor_w * 4;

    if (cursor_w < 1 || cursor_w > 256 ||
        cursor_h < 1 || cursor_h > 256) {
        av_log(avctx, AV_LOG_ERROR, "Invalid cursor dimensions %dx%d\n",
               cursor_w, cursor_h);
        return AVERROR_INVALIDDATA;
    }
    if (cursor_hot_x > cursor_w || cursor_hot_y > cursor_h) {
        av_log(avctx, AV_LOG_WARNING, "Invalid hotspot position %d,%d\n",
               cursor_hot_x, cursor_hot_y);
        cursor_hot_x = FFMIN(cursor_hot_x, cursor_w - 1);
        cursor_hot_y = FFMIN(cursor_hot_y, cursor_h - 1);
    }
    if (cur_size - 9 > bytestream2_get_bytes_left(gb) ||
        c->cursor_w * c->cursor_h / 4 > cur_size) {
        av_log(avctx, AV_LOG_ERROR, "Invalid cursor data size %d/%d\n",
               cur_size, bytestream2_get_bytes_left(gb));
        return AVERROR_INVALIDDATA;
    }
    if (cursor_fmt != 1 && cursor_fmt != 32) {
        avpriv_report_missing_feature(avctx, "Cursor format %d",
                                      cursor_fmt);
        return AVERROR_PATCHWELCOME;
    }

    tmp = av_realloc(c->cursor, cursor_stride * cursor_h);
    if (!tmp) {
        av_log(avctx, AV_LOG_ERROR, "Cannot allocate cursor buffer\n");
        return AVERROR(ENOMEM);
    }

    c->cursor        = tmp;
    c->cursor_w      = cursor_w;
    c->cursor_h      = cursor_h;
    c->cursor_hot_x  = cursor_hot_x;
    c->cursor_hot_y  = cursor_hot_y;
    c->cursor_fmt    = cursor_fmt;
    c->cursor_stride = cursor_stride;

    dst = c->cursor;
    switch (c->cursor_fmt) {
    case 1: // old monochrome
        for (j = 0; j < c->cursor_h; j++) {
            for (i = 0; i < c->cursor_w; i += 32) {
                bits = bytestream2_get_be32(gb);
                for (k = 0; k < 32; k++) {
                    dst[0] = !!(bits & 0x80000000);
                    dst += 4;
                    bits <<= 1;
                }
            }
        }

        dst = c->cursor;
        for (j = 0; j < c->cursor_h; j++) {
            for (i = 0; i < c->cursor_w; i += 32) {
                bits = bytestream2_get_be32(gb);
                for (k = 0; k < 32; k++) {
                    int mask_bit = !!(bits & 0x80000000);
                    switch (dst[0] * 2 + mask_bit) {
                    case 0:
                        dst[0] = 0xFF; dst[1] = 0x00;
                        dst[2] = 0x00; dst[3] = 0x00;
                        break;
                    case 1:
                        dst[0] = 0xFF; dst[1] = 0xFF;
                        dst[2] = 0xFF; dst[3] = 0xFF;
                        break;
                    default:
                        dst[0] = 0x00; dst[1] = 0x00;
                        dst[2] = 0x00; dst[3] = 0x00;
                    }
                    dst += 4;
                    bits <<= 1;
                }
            }
        }
        break;
    case 32: // full colour
        /* skip monochrome version of the cursor and decode RGBA instead */
        bytestream2_skip(gb, c->cursor_h * (FFALIGN(c->cursor_w, 32) >> 3));
        for (j = 0; j < c->cursor_h; j++) {
            for (i = 0; i < c->cursor_w; i++) {
                int val = bytestream2_get_be32(gb);
                *dst++ = val >>  0;
                *dst++ = val >>  8;
                *dst++ = val >> 16;
                *dst++ = val >> 24;
            }
        }
        break;
    default:
        return AVERROR_PATCHWELCOME;
    }
    return 0;
}

#define APPLY_ALPHA(src, new, alpha) \
    src = (src * (256 - alpha) + new * alpha) >> 8

static void g2m_paint_cursor(G2MContext *c, uint8_t *dst, int stride)
{
    int i, j;
    int x, y, w, h;
    const uint8_t *cursor;

    if (!c->cursor)
        return;

    x = c->cursor_x - c->cursor_hot_x;
    y = c->cursor_y - c->cursor_hot_y;

    cursor = c->cursor;
    w      = c->cursor_w;
    h      = c->cursor_h;

    if (x + w > c->width)
        w = c->width - x;
    if (y + h > c->height)
        h = c->height - y;
    if (x < 0) {
        w      +=  x;
        cursor += -x * 4;
    } else {
        dst    +=  x * 3;
    }
    if (y < 0) {
        h      +=  y;
        cursor += -y * c->cursor_stride;
    } else {
        dst    +=  y * stride;
    }
    if (w < 0 || h < 0)
        return;

    for (j = 0; j < h; j++) {
        for (i = 0; i < w; i++) {
            uint8_t alpha = cursor[i * 4];
            APPLY_ALPHA(dst[i * 3 + 0], cursor[i * 4 + 1], alpha);
            APPLY_ALPHA(dst[i * 3 + 1], cursor[i * 4 + 2], alpha);
            APPLY_ALPHA(dst[i * 3 + 2], cursor[i * 4 + 3], alpha);
        }
        dst    += stride;
        cursor += c->cursor_stride;
    }
}

static int g2m_decode_frame(AVCodecContext *avctx, void *data,
                            int *got_picture_ptr, AVPacket *avpkt)
{
    const uint8_t *buf = avpkt->data;
    int buf_size = avpkt->size;
    G2MContext *c = avctx->priv_data;
    AVFrame *pic = data;
    GetByteContext bc, tbc;
    int magic;
    int got_header = 0;
    uint32_t chunk_size;
    int chunk_type;
    int i;
    int ret;
    int cursor_w, cursor_h, cursor_hot_x, cursor_hot_y, cursor_fmt;

    if (buf_size < 12) {
        av_log(avctx, AV_LOG_ERROR,
               "Frame should have at least 12 bytes, got %d instead\n",
               buf_size);
        return AVERROR_INVALIDDATA;
    }

    bytestream2_init(&bc, buf, buf_size);

    magic = bytestream2_get_be32(&bc);
    if ((magic & ~0xF) != MKBETAG('G', '2', 'M', '0') ||
        (magic & 0xF) < 2 || (magic & 0xF) > 4) {
        av_log(avctx, AV_LOG_ERROR, "Wrong magic %08X\n", magic);
        return AVERROR_INVALIDDATA;
    }

    if ((magic & 0xF) != 4) {
        av_log(avctx, AV_LOG_ERROR, "G2M2 and G2M3 are not yet supported\n");
        return AVERROR(ENOSYS);
    }

    while (bytestream2_get_bytes_left(&bc) > 5) {
        chunk_size = bytestream2_get_le32(&bc) - 1;
        chunk_type = bytestream2_get_byte(&bc);
        if (chunk_size > bytestream2_get_bytes_left(&bc)) {
            av_log(avctx, AV_LOG_ERROR, "Invalid chunk size %d type %02X\n",
                   chunk_size, chunk_type);
            break;
        }
        switch (chunk_type) {
        case FRAME_INFO:
            c->got_header = 0;
            if (chunk_size < 21) {
                av_log(avctx, AV_LOG_ERROR, "Invalid frame info size %d\n",
                       chunk_size);
                break;
            }
            c->width  = bytestream2_get_be32(&bc);
            c->height = bytestream2_get_be32(&bc);
            if (c->width  < 16 || c->width  > avctx->width ||
                c->height < 16 || c->height > avctx->height) {
                av_log(avctx, AV_LOG_ERROR,
                       "Invalid frame dimensions %dx%d\n",
                       c->width, c->height);
                ret = AVERROR_INVALIDDATA;
                goto header_fail;
            }
            if (c->width != avctx->width || c->height != avctx->height)
                avcodec_set_dimensions(avctx, c->width, c->height);
            c->compression = bytestream2_get_be32(&bc);
            if (c->compression != 2 && c->compression != 3) {
                av_log(avctx, AV_LOG_ERROR,
                       "Unknown compression method %d\n",
                       c->compression);
                return AVERROR_PATCHWELCOME;
            }
            c->tile_width  = bytestream2_get_be32(&bc);
            c->tile_height = bytestream2_get_be32(&bc);
            if (!c->tile_width || !c->tile_height) {
                av_log(avctx, AV_LOG_ERROR,
                       "Invalid tile dimensions %dx%d\n",
                       c->tile_width, c->tile_height);
                ret = AVERROR_INVALIDDATA;
                goto header_fail;
            }
            c->tiles_x = (c->width  + c->tile_width  - 1) / c->tile_width;
            c->tiles_y = (c->height + c->tile_height - 1) / c->tile_height;
            c->bpp = bytestream2_get_byte(&bc);
            chunk_size -= 21;
            bytestream2_skip(&bc, chunk_size);
            if (g2m_init_buffers(c)) {
                ret = AVERROR(ENOMEM);
                goto header_fail;
            }
            got_header = 1;
            break;
        case TILE_DATA:
            if (!c->tiles_x || !c->tiles_y) {
                av_log(avctx, AV_LOG_WARNING,
                       "No frame header - skipping tile\n");
                bytestream2_skip(&bc, bytestream2_get_bytes_left(&bc));
                break;
            }
            if (chunk_size < 2) {
                av_log(avctx, AV_LOG_ERROR, "Invalid tile data size %d\n",
                       chunk_size);
                break;
            }
            c->tile_x = bytestream2_get_byte(&bc);
            c->tile_y = bytestream2_get_byte(&bc);
            if (c->tile_x >= c->tiles_x || c->tile_y >= c->tiles_y) {
                av_log(avctx, AV_LOG_ERROR,
                       "Invalid tile pos %d,%d (in %dx%d grid)\n",
                       c->tile_x, c->tile_y, c->tiles_x, c->tiles_y);
                break;
            }
            chunk_size -= 2;
            ret = 0;
            switch (c->compression) {
            case COMPR_EPIC_J_B:
                av_log(avctx, AV_LOG_ERROR,
                       "ePIC j-b compression is not implemented yet\n");
                return AVERROR(ENOSYS);
            case COMPR_KEMPF_J_B:
                ret = kempf_decode_tile(c, c->tile_x, c->tile_y,
                                        buf + bytestream2_tell(&bc),
                                        chunk_size);
                break;
            }
            if (ret && c->framebuf)
                av_log(avctx, AV_LOG_ERROR, "Error decoding tile %d,%d\n",
                       c->tile_x, c->tile_y);
            bytestream2_skip(&bc, chunk_size);
            break;
        case CURSOR_POS:
            if (chunk_size < 5) {
                av_log(avctx, AV_LOG_ERROR, "Invalid cursor pos size %d\n",
                       chunk_size);
                break;
            }
            c->cursor_x = bytestream2_get_be16(&bc);
            c->cursor_y = bytestream2_get_be16(&bc);
            bytestream2_skip(&bc, chunk_size - 4);
            break;
        case CURSOR_SHAPE:
            if (chunk_size < 8) {
                av_log(avctx, AV_LOG_ERROR, "Invalid cursor data size %d\n",
                       chunk_size);
                break;
            }
            bytestream2_init(&tbc, buf + bytestream2_tell(&bc),
                             chunk_size - 4);
<<<<<<< HEAD
            cur_size        = bytestream2_get_be32(&tbc);
            cursor_w        = bytestream2_get_byte(&tbc);
            cursor_h        = bytestream2_get_byte(&tbc);
            cursor_hot_x    = bytestream2_get_byte(&tbc);
            cursor_hot_y    = bytestream2_get_byte(&tbc);
            cursor_fmt      = bytestream2_get_byte(&tbc);
            if (cur_size >= chunk_size ||
                c->cursor_w * c->cursor_h / 4 > cur_size) {
                av_log(avctx, AV_LOG_ERROR, "Invalid cursor data size %d\n",
                       chunk_size);
                break;
            }
            c->cursor_w     = cursor_w;
            c->cursor_h     = cursor_h;
            c->cursor_hot_x = cursor_hot_x;
            c->cursor_hot_y = cursor_hot_y;
            c->cursor_fmt   = cursor_fmt;
            g2m_load_cursor(c, &tbc);
=======
            g2m_load_cursor(avctx, c, &tbc);
>>>>>>> 7dfc3381
            bytestream2_skip(&bc, chunk_size);
            break;
        case CHUNK_CC:
        case CHUNK_CD:
            bytestream2_skip(&bc, chunk_size);
            break;
        default:
            av_log(avctx, AV_LOG_WARNING, "Skipping chunk type %02X\n",
                   chunk_type);
            bytestream2_skip(&bc, chunk_size);
        }
    }
    if (got_header)
        c->got_header = 1;

    if (c->width && c->height && c->framebuf) {
        if ((ret = ff_get_buffer(avctx, pic, 0)) < 0) {
            av_log(avctx, AV_LOG_ERROR, "get_buffer() failed\n");
            return ret;
        }

        pic->key_frame = got_header;
        pic->pict_type = got_header ? AV_PICTURE_TYPE_I : AV_PICTURE_TYPE_P;

        for (i = 0; i < avctx->height; i++)
            memcpy(pic->data[0] + i * pic->linesize[0],
                   c->framebuf  + i * c->framebuf_stride,
                   c->width * 3);
        g2m_paint_cursor(c, pic->data[0], pic->linesize[0]);

        *got_picture_ptr = 1;
    }

    return buf_size;
header_fail:
    c->width   = c->height  = 0;
    c->tiles_x = c->tiles_y = 0;
    return ret;
}

static av_cold int g2m_decode_init(AVCodecContext *avctx)
{
    G2MContext * const c = avctx->priv_data;
    int ret;

    if ((ret = jpg_init(avctx, &c->jc)) != 0) {
        av_log(avctx, AV_LOG_ERROR, "Cannot initialise VLCs\n");
        jpg_free_context(&c->jc);
        return AVERROR(ENOMEM);
    }

    avctx->pix_fmt     = PIX_FMT_RGB24;

    return 0;
}

static av_cold int g2m_decode_end(AVCodecContext *avctx)
{
    G2MContext * const c = avctx->priv_data;

    jpg_free_context(&c->jc);

    av_freep(&c->kempf_buf);
    av_freep(&c->kempf_flags);
    av_freep(&c->synth_tile);
    av_freep(&c->jpeg_tile);
    av_freep(&c->cursor);
    av_freep(&c->framebuf);

    return 0;
}

AVCodec ff_g2m_decoder = {
    .name           = "g2m",
    .long_name      = NULL_IF_CONFIG_SMALL("Go2Meeting"),
    .type           = AVMEDIA_TYPE_VIDEO,
    .id             = AV_CODEC_ID_G2M,
    .priv_data_size = sizeof(G2MContext),
    .init           = g2m_decode_init,
    .close          = g2m_decode_end,
    .decode         = g2m_decode_frame,
    .capabilities   = CODEC_CAP_DR1,
};<|MERGE_RESOLUTION|>--- conflicted
+++ resolved
@@ -650,7 +650,6 @@
     int chunk_type;
     int i;
     int ret;
-    int cursor_w, cursor_h, cursor_hot_x, cursor_hot_y, cursor_fmt;
 
     if (buf_size < 12) {
         av_log(avctx, AV_LOG_ERROR,
@@ -784,28 +783,7 @@
             }
             bytestream2_init(&tbc, buf + bytestream2_tell(&bc),
                              chunk_size - 4);
-<<<<<<< HEAD
-            cur_size        = bytestream2_get_be32(&tbc);
-            cursor_w        = bytestream2_get_byte(&tbc);
-            cursor_h        = bytestream2_get_byte(&tbc);
-            cursor_hot_x    = bytestream2_get_byte(&tbc);
-            cursor_hot_y    = bytestream2_get_byte(&tbc);
-            cursor_fmt      = bytestream2_get_byte(&tbc);
-            if (cur_size >= chunk_size ||
-                c->cursor_w * c->cursor_h / 4 > cur_size) {
-                av_log(avctx, AV_LOG_ERROR, "Invalid cursor data size %d\n",
-                       chunk_size);
-                break;
-            }
-            c->cursor_w     = cursor_w;
-            c->cursor_h     = cursor_h;
-            c->cursor_hot_x = cursor_hot_x;
-            c->cursor_hot_y = cursor_hot_y;
-            c->cursor_fmt   = cursor_fmt;
-            g2m_load_cursor(c, &tbc);
-=======
             g2m_load_cursor(avctx, c, &tbc);
->>>>>>> 7dfc3381
             bytestream2_skip(&bc, chunk_size);
             break;
         case CHUNK_CC:
