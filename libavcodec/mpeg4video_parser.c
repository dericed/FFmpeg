/*
 * MPEG4 Video frame extraction
 * Copyright (c) 2003 Fabrice Bellard
 * Copyright (c) 2003 Michael Niedermayer
 *
 * This file is part of FFmpeg.
 *
 * FFmpeg is free software; you can redistribute it and/or
 * modify it under the terms of the GNU Lesser General Public
 * License as published by the Free Software Foundation; either
 * version 2.1 of the License, or (at your option) any later version.
 *
 * FFmpeg is distributed in the hope that it will be useful,
 * but WITHOUT ANY WARRANTY; without even the implied warranty of
 * MERCHANTABILITY or FITNESS FOR A PARTICULAR PURPOSE.  See the GNU
 * Lesser General Public License for more details.
 *
 * You should have received a copy of the GNU Lesser General Public
 * License along with FFmpeg; if not, write to the Free Software
 * Foundation, Inc., 51 Franklin Street, Fifth Floor, Boston, MA 02110-1301 USA
 */

<<<<<<< HEAD
#define UNCHECKED_BITSTREAM_READER 1

=======
#include "internal.h"
>>>>>>> 13207484
#include "parser.h"
#include "mpegvideo.h"
#include "mpeg4video.h"
#include "mpeg4video_parser.h"

struct Mp4vParseContext {
    ParseContext pc;
    struct MpegEncContext enc;
    int first_picture;
};

int ff_mpeg4_find_frame_end(ParseContext *pc, const uint8_t *buf, int buf_size){
    int vop_found, i;
    uint32_t state;

    vop_found= pc->frame_start_found;
    state= pc->state;

    i=0;
    if(!vop_found){
        for(i=0; i<buf_size; i++){
            state= (state<<8) | buf[i];
            if(state == 0x1B6){
                i++;
                vop_found=1;
                break;
            }
        }
    }

    if(vop_found){
        /* EOF considered as end of frame */
        if (buf_size == 0)
            return 0;
        for(; i<buf_size; i++){
            state= (state<<8) | buf[i];
            if((state&0xFFFFFF00) == 0x100){
                pc->frame_start_found=0;
                pc->state=-1;
                return i-3;
            }
        }
    }
    pc->frame_start_found= vop_found;
    pc->state= state;
    return END_NOT_FOUND;
}

/* XXX: make it use less memory */
static int av_mpeg4_decode_header(AVCodecParserContext *s1,
                                  AVCodecContext *avctx,
                                  const uint8_t *buf, int buf_size)
{
    struct Mp4vParseContext *pc = s1->priv_data;
    MpegEncContext *s = &pc->enc;
    GetBitContext gb1, *gb = &gb1;
    int ret;

    s->avctx = avctx;
    s->current_picture_ptr = &s->current_picture;

    if (avctx->extradata_size && pc->first_picture){
        init_get_bits(gb, avctx->extradata, avctx->extradata_size*8);
        ret = ff_mpeg4_decode_picture_header(s, gb);
    }

    init_get_bits(gb, buf, 8 * buf_size);
    ret = ff_mpeg4_decode_picture_header(s, gb);
    if (s->width && (!avctx->width || !avctx->height || !avctx->coded_width || !avctx->coded_height)) {
        ret = ff_set_dimensions(avctx, s->width, s->height);
        if (ret < 0)
            return ret;
    }
    if((s1->flags & PARSER_FLAG_USE_CODEC_TS) && s->avctx->time_base.den>0 && ret>=0){
        av_assert1(s1->pts == AV_NOPTS_VALUE);
        av_assert1(s1->dts == AV_NOPTS_VALUE);

        s1->pts = av_rescale_q(s->time, (AVRational){1, s->avctx->time_base.den}, (AVRational){1, 1200000});
    }

    s1->pict_type= s->pict_type;
    pc->first_picture = 0;
    return ret;
}

static av_cold int mpeg4video_parse_init(AVCodecParserContext *s)
{
    struct Mp4vParseContext *pc = s->priv_data;

    ff_mpeg4videodec_static_init();

    pc->first_picture = 1;
    pc->enc.quant_precision=5;
    pc->enc.slice_context_count = 1;
    pc->enc.showed_packed_warning = 1;
    return 0;
}

static int mpeg4video_parse(AVCodecParserContext *s,
                           AVCodecContext *avctx,
                           const uint8_t **poutbuf, int *poutbuf_size,
                           const uint8_t *buf, int buf_size)
{
    ParseContext *pc = s->priv_data;
    int next;

    if(s->flags & PARSER_FLAG_COMPLETE_FRAMES){
        next= buf_size;
    }else{
        next= ff_mpeg4_find_frame_end(pc, buf, buf_size);

        if (ff_combine_frame(pc, next, &buf, &buf_size) < 0) {
            *poutbuf = NULL;
            *poutbuf_size = 0;
            return buf_size;
        }
    }
    av_mpeg4_decode_header(s, avctx, buf, buf_size);

    *poutbuf = buf;
    *poutbuf_size = buf_size;
    return next;
}


AVCodecParser ff_mpeg4video_parser = {
    .codec_ids      = { AV_CODEC_ID_MPEG4 },
    .priv_data_size = sizeof(struct Mp4vParseContext),
    .parser_init    = mpeg4video_parse_init,
    .parser_parse   = mpeg4video_parse,
    .parser_close   = ff_parse_close,
    .split          = ff_mpeg4video_split,
};<|MERGE_RESOLUTION|>--- conflicted
+++ resolved
@@ -20,12 +20,9 @@
  * Foundation, Inc., 51 Franklin Street, Fifth Floor, Boston, MA 02110-1301 USA
  */
 
-<<<<<<< HEAD
 #define UNCHECKED_BITSTREAM_READER 1
 
-=======
 #include "internal.h"
->>>>>>> 13207484
 #include "parser.h"
 #include "mpegvideo.h"
 #include "mpeg4video.h"
