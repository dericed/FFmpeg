/*
 * Copyright (C) 2001-2003 Michael Niedermayer <michaelni@gmx.at>
 *
 * This file is part of FFmpeg.
 *
 * FFmpeg is free software; you can redistribute it and/or
 * modify it under the terms of the GNU Lesser General Public
 * License as published by the Free Software Foundation; either
 * version 2.1 of the License, or (at your option) any later version.
 *
 * FFmpeg is distributed in the hope that it will be useful,
 * but WITHOUT ANY WARRANTY; without even the implied warranty of
 * MERCHANTABILITY or FITNESS FOR A PARTICULAR PURPOSE.  See the GNU
 * Lesser General Public License for more details.
 *
 * You should have received a copy of the GNU Lesser General Public
 * License along with FFmpeg; if not, write to the Free Software
 * Foundation, Inc., 51 Franklin Street, Fifth Floor, Boston, MA 02110-1301 USA
 */

#undef REAL_MOVNTQ
#undef MOVNTQ
#undef PREFETCH

#if COMPILE_TEMPLATE_MMX2
#define PREFETCH "prefetchnta"
#else
#define PREFETCH  " # nop"
#endif

#if COMPILE_TEMPLATE_MMX2
#define REAL_MOVNTQ(a,b) "movntq " #a ", " #b " \n\t"
#else
#define REAL_MOVNTQ(a,b) "movq " #a ", " #b " \n\t"
#endif
#define MOVNTQ(a,b)  REAL_MOVNTQ(a,b)

#define YSCALEYUV2YV12X(offset, dest, end, pos) \
    __asm__ volatile(\
        "movq                  "DITHER16"+0(%0), %%mm3      \n\t"\
        "movq                  "DITHER16"+8(%0), %%mm4      \n\t"\
        "lea                     " offset "(%0), %%"REG_d"  \n\t"\
        "mov                        (%%"REG_d"), %%"REG_S"  \n\t"\
        ".p2align                             4             \n\t" /* FIXME Unroll? */\
        "1:                                                 \n\t"\
        "movq                      8(%%"REG_d"), %%mm0      \n\t" /* filterCoeff */\
        "movq                (%%"REG_S", %3, 2), %%mm2      \n\t" /* srcData */\
        "movq               8(%%"REG_S", %3, 2), %%mm5      \n\t" /* srcData */\
        "add                                $16, %%"REG_d"  \n\t"\
        "mov                        (%%"REG_d"), %%"REG_S"  \n\t"\
        "test                         %%"REG_S", %%"REG_S"  \n\t"\
        "pmulhw                           %%mm0, %%mm2      \n\t"\
        "pmulhw                           %%mm0, %%mm5      \n\t"\
        "paddw                            %%mm2, %%mm3      \n\t"\
        "paddw                            %%mm5, %%mm4      \n\t"\
        " jnz                                1b             \n\t"\
        "psraw                               $3, %%mm3      \n\t"\
        "psraw                               $3, %%mm4      \n\t"\
        "packuswb                         %%mm4, %%mm3      \n\t"\
        MOVNTQ(%%mm3, (%1, %3))\
        "add                                 $8, %3         \n\t"\
        "cmp                                 %2, %3         \n\t"\
        "movq                  "DITHER16"+0(%0), %%mm3      \n\t"\
        "movq                  "DITHER16"+8(%0), %%mm4      \n\t"\
        "lea                     " offset "(%0), %%"REG_d"  \n\t"\
        "mov                        (%%"REG_d"), %%"REG_S"  \n\t"\
        "jb                                  1b             \n\t"\
        :: "r" (&c->redDither),\
           "r" (dest), "g" ((x86_reg)(end)), "r"((x86_reg)(pos))\
        : "%"REG_d, "%"REG_S\
    );

static inline void RENAME(yuv2yuvX)(SwsContext *c, const int16_t *lumFilter,
                                    const int16_t **lumSrc, int lumFilterSize,
                                    const int16_t *chrFilter, const int16_t **chrUSrc,
                                    const int16_t **chrVSrc,
                                    int chrFilterSize, const int16_t **alpSrc,
                                    uint8_t *dest, uint8_t *uDest, uint8_t *vDest,
                                    uint8_t *aDest, int dstW, int chrDstW,
                                    const uint8_t *lumDither, const uint8_t *chrDither)
{
    int i;
    if (uDest) {
        x86_reg uv_off = c->uv_off;
        for(i=0; i<8; i++) c->dither16[i] = chrDither[i]>>4;
        YSCALEYUV2YV12X(CHR_MMX_FILTER_OFFSET, uDest, chrDstW, 0)
        for(i=0; i<8; i++) c->dither16[i] = chrDither[(i+3)&7]>>4;
        YSCALEYUV2YV12X(CHR_MMX_FILTER_OFFSET, vDest - uv_off, chrDstW + uv_off, uv_off)
    }
    for(i=0; i<8; i++) c->dither16[i] = lumDither[i]>>4;
    if (CONFIG_SWSCALE_ALPHA && aDest) {
        YSCALEYUV2YV12X(ALP_MMX_FILTER_OFFSET, aDest, dstW, 0)
    }

    YSCALEYUV2YV12X(LUM_MMX_FILTER_OFFSET, dest, dstW, 0)
}

#define YSCALEYUV2YV12X_ACCURATE(offset, dest, end, pos) \
    __asm__ volatile(\
        "lea                     " offset "(%0), %%"REG_d"  \n\t"\
        "movq                  "DITHER32"+0(%0), %%mm4      \n\t"\
        "movq                  "DITHER32"+8(%0), %%mm5      \n\t"\
        "movq                 "DITHER32"+16(%0), %%mm6      \n\t"\
        "movq                 "DITHER32"+24(%0), %%mm7      \n\t"\
        "pxor                             %%mm4, %%mm4      \n\t"\
        "pxor                             %%mm5, %%mm5      \n\t"\
        "pxor                             %%mm6, %%mm6      \n\t"\
        "pxor                             %%mm7, %%mm7      \n\t"\
        "mov                        (%%"REG_d"), %%"REG_S"  \n\t"\
        ".p2align                             4             \n\t"\
        "1:                                                 \n\t"\
        "movq                (%%"REG_S", %3, 2), %%mm0      \n\t" /* srcData */\
        "movq               8(%%"REG_S", %3, 2), %%mm2      \n\t" /* srcData */\
        "mov        "STR(APCK_PTR2)"(%%"REG_d"), %%"REG_S"  \n\t"\
        "movq                (%%"REG_S", %3, 2), %%mm1      \n\t" /* srcData */\
        "movq                             %%mm0, %%mm3      \n\t"\
        "punpcklwd                        %%mm1, %%mm0      \n\t"\
        "punpckhwd                        %%mm1, %%mm3      \n\t"\
        "movq       "STR(APCK_COEF)"(%%"REG_d"), %%mm1      \n\t" /* filterCoeff */\
        "pmaddwd                          %%mm1, %%mm0      \n\t"\
        "pmaddwd                          %%mm1, %%mm3      \n\t"\
        "paddd                            %%mm0, %%mm4      \n\t"\
        "paddd                            %%mm3, %%mm5      \n\t"\
        "movq               8(%%"REG_S", %3, 2), %%mm3      \n\t" /* srcData */\
        "mov        "STR(APCK_SIZE)"(%%"REG_d"), %%"REG_S"  \n\t"\
        "add                  $"STR(APCK_SIZE)", %%"REG_d"  \n\t"\
        "test                         %%"REG_S", %%"REG_S"  \n\t"\
        "movq                             %%mm2, %%mm0      \n\t"\
        "punpcklwd                        %%mm3, %%mm2      \n\t"\
        "punpckhwd                        %%mm3, %%mm0      \n\t"\
        "pmaddwd                          %%mm1, %%mm2      \n\t"\
        "pmaddwd                          %%mm1, %%mm0      \n\t"\
        "paddd                            %%mm2, %%mm6      \n\t"\
        "paddd                            %%mm0, %%mm7      \n\t"\
        " jnz                                1b             \n\t"\
        "psrad                              $19, %%mm4      \n\t"\
        "psrad                              $19, %%mm5      \n\t"\
        "psrad                              $19, %%mm6      \n\t"\
        "psrad                              $19, %%mm7      \n\t"\
        "packssdw                         %%mm5, %%mm4      \n\t"\
        "packssdw                         %%mm7, %%mm6      \n\t"\
        "packuswb                         %%mm6, %%mm4      \n\t"\
        MOVNTQ(%%mm4, (%1, %3))\
        "add                                 $8, %3         \n\t"\
        "cmp                                 %2, %3         \n\t"\
        "lea                     " offset "(%0), %%"REG_d"  \n\t"\
        "movq                  "DITHER32"+0(%0), %%mm4      \n\t"\
        "movq                  "DITHER32"+8(%0), %%mm5      \n\t"\
        "movq                 "DITHER32"+16(%0), %%mm6      \n\t"\
        "movq                 "DITHER32"+24(%0), %%mm7      \n\t"\
        "mov                        (%%"REG_d"), %%"REG_S"  \n\t"\
        "jb                                  1b             \n\t"\
        :: "r" (&c->redDither),\
        "r" (dest), "g" ((x86_reg)(end)), "r"((x86_reg)(pos))\
        : "%"REG_a, "%"REG_d, "%"REG_S\
    );

static inline void RENAME(yuv2yuvX_ar)(SwsContext *c, const int16_t *lumFilter,
                                       const int16_t **lumSrc, int lumFilterSize,
                                       const int16_t *chrFilter, const int16_t **chrUSrc,
                                       const int16_t **chrVSrc,
                                       int chrFilterSize, const int16_t **alpSrc,
                                       uint8_t *dest, uint8_t *uDest, uint8_t *vDest,
                                       uint8_t *aDest, int dstW, int chrDstW,
                                       const uint8_t *lumDither, const uint8_t *chrDither)
{
    int i;
    if (uDest) {
        x86_reg uv_off = c->uv_off;
        for(i=0; i<8; i++) c->dither32[i] = chrDither[i]<<12;
        YSCALEYUV2YV12X_ACCURATE(CHR_MMX_FILTER_OFFSET, uDest, chrDstW, 0)
        for(i=0; i<8; i++) c->dither32[i] = chrDither[(i+3)&7]<<12;
        YSCALEYUV2YV12X_ACCURATE(CHR_MMX_FILTER_OFFSET, vDest - uv_off, chrDstW + uv_off, uv_off)
    }
    for(i=0; i<8; i++) c->dither32[i] = lumDither[i]<<12;
    if (CONFIG_SWSCALE_ALPHA && aDest) {
        YSCALEYUV2YV12X_ACCURATE(ALP_MMX_FILTER_OFFSET, aDest, dstW, 0)
    }

    YSCALEYUV2YV12X_ACCURATE(LUM_MMX_FILTER_OFFSET, dest, dstW, 0)
}

static inline void RENAME(yuv2yuv1)(SwsContext *c, const int16_t *lumSrc,
                                    const int16_t *chrUSrc, const int16_t *chrVSrc,
                                    const int16_t *alpSrc,
                                    uint8_t *dest, uint8_t *uDest, uint8_t *vDest,
                                    uint8_t *aDest, int dstW, int chrDstW,
                                    const uint8_t *lumDither, const uint8_t *chrDither)
{
    int p= 4;
    const int16_t *src[4]= { alpSrc + dstW, lumSrc + dstW, chrUSrc + chrDstW, chrVSrc + chrDstW };
    uint8_t *dst[4]= { aDest, dest, uDest, vDest };
    x86_reg counter[4]= { dstW, dstW, chrDstW, chrDstW };

    while (p--) {
        if (dst[p]) {
            __asm__ volatile(
                "mov %2, %%"REG_a"                    \n\t"
                ".p2align               4             \n\t" /* FIXME Unroll? */
                "1:                                   \n\t"
                "movq  (%0, %%"REG_a", 2), %%mm0      \n\t"
                "movq 8(%0, %%"REG_a", 2), %%mm1      \n\t"
                "psraw                 $7, %%mm0      \n\t"
                "psraw                 $7, %%mm1      \n\t"
                "packuswb           %%mm1, %%mm0      \n\t"
                MOVNTQ(%%mm0, (%1, %%REGa))
                "add                   $8, %%"REG_a"  \n\t"
                "jnc                   1b             \n\t"
                :: "r" (src[p]), "r" (dst[p] + counter[p]),
                   "g" (-counter[p])
                : "%"REG_a
            );
        }
    }
}

<<<<<<< HEAD
#define YSCALEYUV2YV121_ACCURATE \
    "mov %2, %%"REG_a"                    \n\t"\
    "movq               0(%3), %%mm6      \n\t"\
    "movq               8(%3), %%mm7      \n\t"\
    ".p2align                4            \n\t" /* FIXME Unroll? */\
    "1:                                   \n\t"\
    "movq  (%0, %%"REG_a", 2), %%mm0      \n\t"\
    "movq 8(%0, %%"REG_a", 2), %%mm1      \n\t"\
    "paddsw             %%mm6, %%mm0      \n\t"\
    "paddsw             %%mm7, %%mm1      \n\t"\
    "psraw                 $7, %%mm0      \n\t"\
    "psraw                 $7, %%mm1      \n\t"\
    "packuswb           %%mm1, %%mm0      \n\t"\
    MOVNTQ(%%mm0, (%1, %%REGa))\
    "add                   $8, %%"REG_a"  \n\t"\
    "jnc                   1b             \n\t"

=======
>>>>>>> a71bcd1a
static inline void RENAME(yuv2yuv1_ar)(SwsContext *c, const int16_t *lumSrc,
                                       const int16_t *chrUSrc, const int16_t *chrVSrc,
                                       const int16_t *alpSrc,
                                       uint8_t *dest, uint8_t *uDest, uint8_t *vDest,
                                       uint8_t *aDest, int dstW, int chrDstW,
                                       const uint8_t *lumDither, const uint8_t *chrDither)
{
    int p= 4;
    const int16_t *src[4]= { alpSrc + dstW, lumSrc + dstW, chrUSrc + chrDstW, chrVSrc + chrDstW };
    uint8_t *dst[4]= { aDest, dest, uDest, vDest };
    x86_reg counter[4]= { dstW, dstW, chrDstW, chrDstW };

    while (p--) {
        if (dst[p]) {
            int i;
            for(i=0; i<8; i++) c->dither16[i] = i<2 ? lumDither[i] : chrDither[i];
            __asm__ volatile(
                "mov %2, %%"REG_a"                    \n\t"
                "pcmpeqw %%mm7, %%mm7                 \n\t"
                "psrlw                 $15, %%mm7     \n\t"
                "psllw                  $6, %%mm7     \n\t"
                ".p2align                4            \n\t" /* FIXME Unroll? */
                "1:                                   \n\t"
                "movq  (%0, %%"REG_a", 2), %%mm0      \n\t"
                "movq 8(%0, %%"REG_a", 2), %%mm1      \n\t"
                "paddsw             %%mm7, %%mm0      \n\t"
                "paddsw             %%mm7, %%mm1      \n\t"
                "psraw                 $7, %%mm0      \n\t"
                "psraw                 $7, %%mm1      \n\t"
                "packuswb           %%mm1, %%mm0      \n\t"
                MOVNTQ(%%mm0, (%1, %%REGa))
                "add                   $8, %%"REG_a"  \n\t"
                "jnc                   1b             \n\t"
                :: "r" (src[p]), "r" (dst[p] + counter[p]),
                   "g" (-counter[p]), "r"(c->dither16)
                : "%"REG_a
            );
        }
    }
}

#define YSCALEYUV2PACKEDX_UV \
    __asm__ volatile(\
        "xor                   %%"REG_a", %%"REG_a"     \n\t"\
        ".p2align                      4                \n\t"\
        "nop                                            \n\t"\
        "1:                                             \n\t"\
        "lea "CHR_MMX_FILTER_OFFSET"(%0), %%"REG_d"     \n\t"\
        "mov                 (%%"REG_d"), %%"REG_S"     \n\t"\
        "movq      "VROUNDER_OFFSET"(%0), %%mm3         \n\t"\
        "movq                      %%mm3, %%mm4         \n\t"\
        ".p2align                      4                \n\t"\
        "2:                                             \n\t"\
        "movq               8(%%"REG_d"), %%mm0         \n\t" /* filterCoeff */\
        "movq     (%%"REG_S", %%"REG_a"), %%mm2         \n\t" /* UsrcData */\
        "add                          %6, %%"REG_S"     \n\t" \
        "movq     (%%"REG_S", %%"REG_a"), %%mm5         \n\t" /* VsrcData */\
        "add                         $16, %%"REG_d"     \n\t"\
        "mov                 (%%"REG_d"), %%"REG_S"     \n\t"\
        "pmulhw                    %%mm0, %%mm2         \n\t"\
        "pmulhw                    %%mm0, %%mm5         \n\t"\
        "paddw                     %%mm2, %%mm3         \n\t"\
        "paddw                     %%mm5, %%mm4         \n\t"\
        "test                  %%"REG_S", %%"REG_S"     \n\t"\
        " jnz                         2b                \n\t"\

#define YSCALEYUV2PACKEDX_YA(offset,coeff,src1,src2,dst1,dst2) \
    "lea                "offset"(%0), %%"REG_d"     \n\t"\
    "mov                 (%%"REG_d"), %%"REG_S"     \n\t"\
    "movq      "VROUNDER_OFFSET"(%0), "#dst1"       \n\t"\
    "movq                    "#dst1", "#dst2"       \n\t"\
    ".p2align                      4                \n\t"\
    "2:                                             \n\t"\
    "movq               8(%%"REG_d"), "#coeff"      \n\t" /* filterCoeff */\
    "movq  (%%"REG_S", %%"REG_a", 2), "#src1"       \n\t" /* Y1srcData */\
    "movq 8(%%"REG_S", %%"REG_a", 2), "#src2"       \n\t" /* Y2srcData */\
    "add                         $16, %%"REG_d"            \n\t"\
    "mov                 (%%"REG_d"), %%"REG_S"     \n\t"\
    "pmulhw                 "#coeff", "#src1"       \n\t"\
    "pmulhw                 "#coeff", "#src2"       \n\t"\
    "paddw                   "#src1", "#dst1"       \n\t"\
    "paddw                   "#src2", "#dst2"       \n\t"\
    "test                  %%"REG_S", %%"REG_S"     \n\t"\
    " jnz                         2b                \n\t"\

#define YSCALEYUV2PACKEDX \
    YSCALEYUV2PACKEDX_UV \
    YSCALEYUV2PACKEDX_YA(LUM_MMX_FILTER_OFFSET,%%mm0,%%mm2,%%mm5,%%mm1,%%mm7) \

#define YSCALEYUV2PACKEDX_END                     \
        :: "r" (&c->redDither),                   \
            "m" (dummy), "m" (dummy), "m" (dummy),\
            "r" (dest), "m" (dstW_reg), "m"(uv_off) \
        : "%"REG_a, "%"REG_d, "%"REG_S            \
    );

#define YSCALEYUV2PACKEDX_ACCURATE_UV \
    __asm__ volatile(\
        "xor %%"REG_a", %%"REG_a"                       \n\t"\
        ".p2align                      4                \n\t"\
        "nop                                            \n\t"\
        "1:                                             \n\t"\
        "lea "CHR_MMX_FILTER_OFFSET"(%0), %%"REG_d"     \n\t"\
        "mov                 (%%"REG_d"), %%"REG_S"     \n\t"\
        "pxor                      %%mm4, %%mm4         \n\t"\
        "pxor                      %%mm5, %%mm5         \n\t"\
        "pxor                      %%mm6, %%mm6         \n\t"\
        "pxor                      %%mm7, %%mm7         \n\t"\
        ".p2align                      4                \n\t"\
        "2:                                             \n\t"\
        "movq     (%%"REG_S", %%"REG_a"), %%mm0         \n\t" /* UsrcData */\
        "add                          %6, %%"REG_S"      \n\t" \
        "movq     (%%"REG_S", %%"REG_a"), %%mm2         \n\t" /* VsrcData */\
        "mov "STR(APCK_PTR2)"(%%"REG_d"), %%"REG_S"     \n\t"\
        "movq     (%%"REG_S", %%"REG_a"), %%mm1         \n\t" /* UsrcData */\
        "movq                      %%mm0, %%mm3         \n\t"\
        "punpcklwd                 %%mm1, %%mm0         \n\t"\
        "punpckhwd                 %%mm1, %%mm3         \n\t"\
        "movq "STR(APCK_COEF)"(%%"REG_d"),%%mm1         \n\t" /* filterCoeff */\
        "pmaddwd                   %%mm1, %%mm0         \n\t"\
        "pmaddwd                   %%mm1, %%mm3         \n\t"\
        "paddd                     %%mm0, %%mm4         \n\t"\
        "paddd                     %%mm3, %%mm5         \n\t"\
        "add                          %6, %%"REG_S"      \n\t" \
        "movq     (%%"REG_S", %%"REG_a"), %%mm3         \n\t" /* VsrcData */\
        "mov "STR(APCK_SIZE)"(%%"REG_d"), %%"REG_S"     \n\t"\
        "add           $"STR(APCK_SIZE)", %%"REG_d"     \n\t"\
        "test                  %%"REG_S", %%"REG_S"     \n\t"\
        "movq                      %%mm2, %%mm0         \n\t"\
        "punpcklwd                 %%mm3, %%mm2         \n\t"\
        "punpckhwd                 %%mm3, %%mm0         \n\t"\
        "pmaddwd                   %%mm1, %%mm2         \n\t"\
        "pmaddwd                   %%mm1, %%mm0         \n\t"\
        "paddd                     %%mm2, %%mm6         \n\t"\
        "paddd                     %%mm0, %%mm7         \n\t"\
        " jnz                         2b                \n\t"\
        "psrad                       $16, %%mm4         \n\t"\
        "psrad                       $16, %%mm5         \n\t"\
        "psrad                       $16, %%mm6         \n\t"\
        "psrad                       $16, %%mm7         \n\t"\
        "movq      "VROUNDER_OFFSET"(%0), %%mm0         \n\t"\
        "packssdw                  %%mm5, %%mm4         \n\t"\
        "packssdw                  %%mm7, %%mm6         \n\t"\
        "paddw                     %%mm0, %%mm4         \n\t"\
        "paddw                     %%mm0, %%mm6         \n\t"\
        "movq                      %%mm4, "U_TEMP"(%0)  \n\t"\
        "movq                      %%mm6, "V_TEMP"(%0)  \n\t"\

#define YSCALEYUV2PACKEDX_ACCURATE_YA(offset) \
    "lea                "offset"(%0), %%"REG_d"     \n\t"\
    "mov                 (%%"REG_d"), %%"REG_S"     \n\t"\
    "pxor                      %%mm1, %%mm1         \n\t"\
    "pxor                      %%mm5, %%mm5         \n\t"\
    "pxor                      %%mm7, %%mm7         \n\t"\
    "pxor                      %%mm6, %%mm6         \n\t"\
    ".p2align                      4                \n\t"\
    "2:                                             \n\t"\
    "movq  (%%"REG_S", %%"REG_a", 2), %%mm0         \n\t" /* Y1srcData */\
    "movq 8(%%"REG_S", %%"REG_a", 2), %%mm2         \n\t" /* Y2srcData */\
    "mov "STR(APCK_PTR2)"(%%"REG_d"), %%"REG_S"     \n\t"\
    "movq  (%%"REG_S", %%"REG_a", 2), %%mm4         \n\t" /* Y1srcData */\
    "movq                      %%mm0, %%mm3         \n\t"\
    "punpcklwd                 %%mm4, %%mm0         \n\t"\
    "punpckhwd                 %%mm4, %%mm3         \n\t"\
    "movq "STR(APCK_COEF)"(%%"REG_d"), %%mm4         \n\t" /* filterCoeff */\
    "pmaddwd                   %%mm4, %%mm0         \n\t"\
    "pmaddwd                   %%mm4, %%mm3         \n\t"\
    "paddd                     %%mm0, %%mm1         \n\t"\
    "paddd                     %%mm3, %%mm5         \n\t"\
    "movq 8(%%"REG_S", %%"REG_a", 2), %%mm3         \n\t" /* Y2srcData */\
    "mov "STR(APCK_SIZE)"(%%"REG_d"), %%"REG_S"     \n\t"\
    "add           $"STR(APCK_SIZE)", %%"REG_d"     \n\t"\
    "test                  %%"REG_S", %%"REG_S"     \n\t"\
    "movq                      %%mm2, %%mm0         \n\t"\
    "punpcklwd                 %%mm3, %%mm2         \n\t"\
    "punpckhwd                 %%mm3, %%mm0         \n\t"\
    "pmaddwd                   %%mm4, %%mm2         \n\t"\
    "pmaddwd                   %%mm4, %%mm0         \n\t"\
    "paddd                     %%mm2, %%mm7         \n\t"\
    "paddd                     %%mm0, %%mm6         \n\t"\
    " jnz                         2b                \n\t"\
    "psrad                       $16, %%mm1         \n\t"\
    "psrad                       $16, %%mm5         \n\t"\
    "psrad                       $16, %%mm7         \n\t"\
    "psrad                       $16, %%mm6         \n\t"\
    "movq      "VROUNDER_OFFSET"(%0), %%mm0         \n\t"\
    "packssdw                  %%mm5, %%mm1         \n\t"\
    "packssdw                  %%mm6, %%mm7         \n\t"\
    "paddw                     %%mm0, %%mm1         \n\t"\
    "paddw                     %%mm0, %%mm7         \n\t"\
    "movq               "U_TEMP"(%0), %%mm3         \n\t"\
    "movq               "V_TEMP"(%0), %%mm4         \n\t"\

#define YSCALEYUV2PACKEDX_ACCURATE \
    YSCALEYUV2PACKEDX_ACCURATE_UV \
    YSCALEYUV2PACKEDX_ACCURATE_YA(LUM_MMX_FILTER_OFFSET)

#define YSCALEYUV2RGBX \
    "psubw  "U_OFFSET"(%0), %%mm3       \n\t" /* (U-128)8*/\
    "psubw  "V_OFFSET"(%0), %%mm4       \n\t" /* (V-128)8*/\
    "movq            %%mm3, %%mm2       \n\t" /* (U-128)8*/\
    "movq            %%mm4, %%mm5       \n\t" /* (V-128)8*/\
    "pmulhw "UG_COEFF"(%0), %%mm3       \n\t"\
    "pmulhw "VG_COEFF"(%0), %%mm4       \n\t"\
    /* mm2=(U-128)8, mm3=ug, mm4=vg mm5=(V-128)8 */\
    "pmulhw "UB_COEFF"(%0), %%mm2       \n\t"\
    "pmulhw "VR_COEFF"(%0), %%mm5       \n\t"\
    "psubw  "Y_OFFSET"(%0), %%mm1       \n\t" /* 8(Y-16)*/\
    "psubw  "Y_OFFSET"(%0), %%mm7       \n\t" /* 8(Y-16)*/\
    "pmulhw  "Y_COEFF"(%0), %%mm1       \n\t"\
    "pmulhw  "Y_COEFF"(%0), %%mm7       \n\t"\
    /* mm1= Y1, mm2=ub, mm3=ug, mm4=vg mm5=vr, mm7=Y2 */\
    "paddw           %%mm3, %%mm4       \n\t"\
    "movq            %%mm2, %%mm0       \n\t"\
    "movq            %%mm5, %%mm6       \n\t"\
    "movq            %%mm4, %%mm3       \n\t"\
    "punpcklwd       %%mm2, %%mm2       \n\t"\
    "punpcklwd       %%mm5, %%mm5       \n\t"\
    "punpcklwd       %%mm4, %%mm4       \n\t"\
    "paddw           %%mm1, %%mm2       \n\t"\
    "paddw           %%mm1, %%mm5       \n\t"\
    "paddw           %%mm1, %%mm4       \n\t"\
    "punpckhwd       %%mm0, %%mm0       \n\t"\
    "punpckhwd       %%mm6, %%mm6       \n\t"\
    "punpckhwd       %%mm3, %%mm3       \n\t"\
    "paddw           %%mm7, %%mm0       \n\t"\
    "paddw           %%mm7, %%mm6       \n\t"\
    "paddw           %%mm7, %%mm3       \n\t"\
    /* mm0=B1, mm2=B2, mm3=G2, mm4=G1, mm5=R1, mm6=R2 */\
    "packuswb        %%mm0, %%mm2       \n\t"\
    "packuswb        %%mm6, %%mm5       \n\t"\
    "packuswb        %%mm3, %%mm4       \n\t"\

#define REAL_WRITEBGR32(dst, dstw, index, b, g, r, a, q0, q2, q3, t) \
    "movq       "#b", "#q2"     \n\t" /* B */\
    "movq       "#r", "#t"      \n\t" /* R */\
    "punpcklbw  "#g", "#b"      \n\t" /* GBGBGBGB 0 */\
    "punpcklbw  "#a", "#r"      \n\t" /* ARARARAR 0 */\
    "punpckhbw  "#g", "#q2"     \n\t" /* GBGBGBGB 2 */\
    "punpckhbw  "#a", "#t"      \n\t" /* ARARARAR 2 */\
    "movq       "#b", "#q0"     \n\t" /* GBGBGBGB 0 */\
    "movq      "#q2", "#q3"     \n\t" /* GBGBGBGB 2 */\
    "punpcklwd  "#r", "#q0"     \n\t" /* ARGBARGB 0 */\
    "punpckhwd  "#r", "#b"      \n\t" /* ARGBARGB 1 */\
    "punpcklwd  "#t", "#q2"     \n\t" /* ARGBARGB 2 */\
    "punpckhwd  "#t", "#q3"     \n\t" /* ARGBARGB 3 */\
\
    MOVNTQ(   q0,   (dst, index, 4))\
    MOVNTQ(    b,  8(dst, index, 4))\
    MOVNTQ(   q2, 16(dst, index, 4))\
    MOVNTQ(   q3, 24(dst, index, 4))\
\
    "add      $8, "#index"      \n\t"\
    "cmp "#dstw", "#index"      \n\t"\
    " jb      1b                \n\t"
#define WRITEBGR32(dst, dstw, index, b, g, r, a, q0, q2, q3, t)  REAL_WRITEBGR32(dst, dstw, index, b, g, r, a, q0, q2, q3, t)

static inline void RENAME(yuv2rgb32_X_ar)(SwsContext *c, const int16_t *lumFilter,
                                          const int16_t **lumSrc, int lumFilterSize,
                                          const int16_t *chrFilter, const int16_t **chrUSrc,
                                          const int16_t **chrVSrc,
                                          int chrFilterSize, const int16_t **alpSrc,
                                          uint8_t *dest, int dstW, int dstY)
{
    x86_reg dummy=0;
    x86_reg dstW_reg = dstW;
    x86_reg uv_off = c->uv_off << 1;

    if (CONFIG_SWSCALE_ALPHA && c->alpPixBuf) {
        YSCALEYUV2PACKEDX_ACCURATE
        YSCALEYUV2RGBX
        "movq                      %%mm2, "U_TEMP"(%0)  \n\t"
        "movq                      %%mm4, "V_TEMP"(%0)  \n\t"
        "movq                      %%mm5, "Y_TEMP"(%0)  \n\t"
        YSCALEYUV2PACKEDX_ACCURATE_YA(ALP_MMX_FILTER_OFFSET)
        "movq               "Y_TEMP"(%0), %%mm5         \n\t"
        "psraw                        $3, %%mm1         \n\t"
        "psraw                        $3, %%mm7         \n\t"
        "packuswb                  %%mm7, %%mm1         \n\t"
        WRITEBGR32(%4, %5, %%REGa, %%mm3, %%mm4, %%mm5, %%mm1, %%mm0, %%mm7, %%mm2, %%mm6)
        YSCALEYUV2PACKEDX_END
    } else {
        YSCALEYUV2PACKEDX_ACCURATE
        YSCALEYUV2RGBX
        "pcmpeqd %%mm7, %%mm7 \n\t"
        WRITEBGR32(%4, %5, %%REGa, %%mm2, %%mm4, %%mm5, %%mm7, %%mm0, %%mm1, %%mm3, %%mm6)
        YSCALEYUV2PACKEDX_END
    }
}

static inline void RENAME(yuv2rgb32_X)(SwsContext *c, const int16_t *lumFilter,
                                       const int16_t **lumSrc, int lumFilterSize,
                                       const int16_t *chrFilter, const int16_t **chrUSrc,
                                       const int16_t **chrVSrc,
                                       int chrFilterSize, const int16_t **alpSrc,
                                       uint8_t *dest, int dstW, int dstY)
{
    x86_reg dummy=0;
    x86_reg dstW_reg = dstW;
    x86_reg uv_off = c->uv_off << 1;

    if (CONFIG_SWSCALE_ALPHA && c->alpPixBuf) {
        YSCALEYUV2PACKEDX
        YSCALEYUV2RGBX
        YSCALEYUV2PACKEDX_YA(ALP_MMX_FILTER_OFFSET, %%mm0, %%mm3, %%mm6, %%mm1, %%mm7)
        "psraw                        $3, %%mm1         \n\t"
        "psraw                        $3, %%mm7         \n\t"
        "packuswb                  %%mm7, %%mm1         \n\t"
        WRITEBGR32(%4, %5, %%REGa, %%mm2, %%mm4, %%mm5, %%mm1, %%mm0, %%mm7, %%mm3, %%mm6)
        YSCALEYUV2PACKEDX_END
    } else {
        YSCALEYUV2PACKEDX
        YSCALEYUV2RGBX
        "pcmpeqd %%mm7, %%mm7 \n\t"
        WRITEBGR32(%4, %5, %%REGa, %%mm2, %%mm4, %%mm5, %%mm7, %%mm0, %%mm1, %%mm3, %%mm6)
        YSCALEYUV2PACKEDX_END
    }
}

#define REAL_WRITERGB16(dst, dstw, index) \
    "pand "MANGLE(bF8)", %%mm2  \n\t" /* B */\
    "pand "MANGLE(bFC)", %%mm4  \n\t" /* G */\
    "pand "MANGLE(bF8)", %%mm5  \n\t" /* R */\
    "psrlq           $3, %%mm2  \n\t"\
\
    "movq         %%mm2, %%mm1  \n\t"\
    "movq         %%mm4, %%mm3  \n\t"\
\
    "punpcklbw    %%mm7, %%mm3  \n\t"\
    "punpcklbw    %%mm5, %%mm2  \n\t"\
    "punpckhbw    %%mm7, %%mm4  \n\t"\
    "punpckhbw    %%mm5, %%mm1  \n\t"\
\
    "psllq           $3, %%mm3  \n\t"\
    "psllq           $3, %%mm4  \n\t"\
\
    "por          %%mm3, %%mm2  \n\t"\
    "por          %%mm4, %%mm1  \n\t"\
\
    MOVNTQ(%%mm2,  (dst, index, 2))\
    MOVNTQ(%%mm1, 8(dst, index, 2))\
\
    "add             $8, "#index"   \n\t"\
    "cmp        "#dstw", "#index"   \n\t"\
    " jb             1b             \n\t"
#define WRITERGB16(dst, dstw, index)  REAL_WRITERGB16(dst, dstw, index)

static inline void RENAME(yuv2rgb565_X_ar)(SwsContext *c, const int16_t *lumFilter,
                                           const int16_t **lumSrc, int lumFilterSize,
                                           const int16_t *chrFilter, const int16_t **chrUSrc,
                                           const int16_t **chrVSrc,
                                           int chrFilterSize, const int16_t **alpSrc,
                                           uint8_t *dest, int dstW, int dstY)
{
    x86_reg dummy=0;
    x86_reg dstW_reg = dstW;
    x86_reg uv_off = c->uv_off << 1;

    YSCALEYUV2PACKEDX_ACCURATE
    YSCALEYUV2RGBX
    "pxor %%mm7, %%mm7 \n\t"
    /* mm2=B, %%mm4=G, %%mm5=R, %%mm7=0 */
#ifdef DITHER1XBPP
    "paddusb "BLUE_DITHER"(%0), %%mm2\n\t"
    "paddusb "GREEN_DITHER"(%0), %%mm4\n\t"
    "paddusb "RED_DITHER"(%0), %%mm5\n\t"
#endif
    WRITERGB16(%4, %5, %%REGa)
    YSCALEYUV2PACKEDX_END
}

static inline void RENAME(yuv2rgb565_X)(SwsContext *c, const int16_t *lumFilter,
                                        const int16_t **lumSrc, int lumFilterSize,
                                        const int16_t *chrFilter, const int16_t **chrUSrc,
                                        const int16_t **chrVSrc,
                                        int chrFilterSize, const int16_t **alpSrc,
                                        uint8_t *dest, int dstW, int dstY)
{
    x86_reg dummy=0;
    x86_reg dstW_reg = dstW;
    x86_reg uv_off = c->uv_off << 1;

    YSCALEYUV2PACKEDX
    YSCALEYUV2RGBX
    "pxor %%mm7, %%mm7 \n\t"
    /* mm2=B, %%mm4=G, %%mm5=R, %%mm7=0 */
#ifdef DITHER1XBPP
    "paddusb "BLUE_DITHER"(%0), %%mm2  \n\t"
    "paddusb "GREEN_DITHER"(%0), %%mm4  \n\t"
    "paddusb "RED_DITHER"(%0), %%mm5  \n\t"
#endif
    WRITERGB16(%4, %5, %%REGa)
    YSCALEYUV2PACKEDX_END
}

#define REAL_WRITERGB15(dst, dstw, index) \
    "pand "MANGLE(bF8)", %%mm2  \n\t" /* B */\
    "pand "MANGLE(bF8)", %%mm4  \n\t" /* G */\
    "pand "MANGLE(bF8)", %%mm5  \n\t" /* R */\
    "psrlq           $3, %%mm2  \n\t"\
    "psrlq           $1, %%mm5  \n\t"\
\
    "movq         %%mm2, %%mm1  \n\t"\
    "movq         %%mm4, %%mm3  \n\t"\
\
    "punpcklbw    %%mm7, %%mm3  \n\t"\
    "punpcklbw    %%mm5, %%mm2  \n\t"\
    "punpckhbw    %%mm7, %%mm4  \n\t"\
    "punpckhbw    %%mm5, %%mm1  \n\t"\
\
    "psllq           $2, %%mm3  \n\t"\
    "psllq           $2, %%mm4  \n\t"\
\
    "por          %%mm3, %%mm2  \n\t"\
    "por          %%mm4, %%mm1  \n\t"\
\
    MOVNTQ(%%mm2,  (dst, index, 2))\
    MOVNTQ(%%mm1, 8(dst, index, 2))\
\
    "add             $8, "#index"   \n\t"\
    "cmp        "#dstw", "#index"   \n\t"\
    " jb             1b             \n\t"
#define WRITERGB15(dst, dstw, index)  REAL_WRITERGB15(dst, dstw, index)

static inline void RENAME(yuv2rgb555_X_ar)(SwsContext *c, const int16_t *lumFilter,
                                           const int16_t **lumSrc, int lumFilterSize,
                                           const int16_t *chrFilter, const int16_t **chrUSrc,
                                           const int16_t **chrVSrc,
                                           int chrFilterSize, const int16_t **alpSrc,
                                           uint8_t *dest, int dstW, int dstY)
{
    x86_reg dummy=0;
    x86_reg dstW_reg = dstW;
    x86_reg uv_off = c->uv_off << 1;

    YSCALEYUV2PACKEDX_ACCURATE
    YSCALEYUV2RGBX
    "pxor %%mm7, %%mm7 \n\t"
    /* mm2=B, %%mm4=G, %%mm5=R, %%mm7=0 */
#ifdef DITHER1XBPP
    "paddusb "BLUE_DITHER"(%0), %%mm2\n\t"
    "paddusb "GREEN_DITHER"(%0), %%mm4\n\t"
    "paddusb "RED_DITHER"(%0), %%mm5\n\t"
#endif
    WRITERGB15(%4, %5, %%REGa)
    YSCALEYUV2PACKEDX_END
}

static inline void RENAME(yuv2rgb555_X)(SwsContext *c, const int16_t *lumFilter,
                                        const int16_t **lumSrc, int lumFilterSize,
                                        const int16_t *chrFilter, const int16_t **chrUSrc,
                                        const int16_t **chrVSrc,
                                        int chrFilterSize, const int16_t **alpSrc,
                                        uint8_t *dest, int dstW, int dstY)
{
    x86_reg dummy=0;
    x86_reg dstW_reg = dstW;
    x86_reg uv_off = c->uv_off << 1;

    YSCALEYUV2PACKEDX
    YSCALEYUV2RGBX
    "pxor %%mm7, %%mm7 \n\t"
    /* mm2=B, %%mm4=G, %%mm5=R, %%mm7=0 */
#ifdef DITHER1XBPP
    "paddusb "BLUE_DITHER"(%0), %%mm2  \n\t"
    "paddusb "GREEN_DITHER"(%0), %%mm4  \n\t"
    "paddusb "RED_DITHER"(%0), %%mm5  \n\t"
#endif
    WRITERGB15(%4, %5, %%REGa)
    YSCALEYUV2PACKEDX_END
}

#define WRITEBGR24MMX(dst, dstw, index) \
    /* mm2=B, %%mm4=G, %%mm5=R, %%mm7=0 */\
    "movq      %%mm2, %%mm1     \n\t" /* B */\
    "movq      %%mm5, %%mm6     \n\t" /* R */\
    "punpcklbw %%mm4, %%mm2     \n\t" /* GBGBGBGB 0 */\
    "punpcklbw %%mm7, %%mm5     \n\t" /* 0R0R0R0R 0 */\
    "punpckhbw %%mm4, %%mm1     \n\t" /* GBGBGBGB 2 */\
    "punpckhbw %%mm7, %%mm6     \n\t" /* 0R0R0R0R 2 */\
    "movq      %%mm2, %%mm0     \n\t" /* GBGBGBGB 0 */\
    "movq      %%mm1, %%mm3     \n\t" /* GBGBGBGB 2 */\
    "punpcklwd %%mm5, %%mm0     \n\t" /* 0RGB0RGB 0 */\
    "punpckhwd %%mm5, %%mm2     \n\t" /* 0RGB0RGB 1 */\
    "punpcklwd %%mm6, %%mm1     \n\t" /* 0RGB0RGB 2 */\
    "punpckhwd %%mm6, %%mm3     \n\t" /* 0RGB0RGB 3 */\
\
    "movq      %%mm0, %%mm4     \n\t" /* 0RGB0RGB 0 */\
    "movq      %%mm2, %%mm6     \n\t" /* 0RGB0RGB 1 */\
    "movq      %%mm1, %%mm5     \n\t" /* 0RGB0RGB 2 */\
    "movq      %%mm3, %%mm7     \n\t" /* 0RGB0RGB 3 */\
\
    "psllq       $40, %%mm0     \n\t" /* RGB00000 0 */\
    "psllq       $40, %%mm2     \n\t" /* RGB00000 1 */\
    "psllq       $40, %%mm1     \n\t" /* RGB00000 2 */\
    "psllq       $40, %%mm3     \n\t" /* RGB00000 3 */\
\
    "punpckhdq %%mm4, %%mm0     \n\t" /* 0RGBRGB0 0 */\
    "punpckhdq %%mm6, %%mm2     \n\t" /* 0RGBRGB0 1 */\
    "punpckhdq %%mm5, %%mm1     \n\t" /* 0RGBRGB0 2 */\
    "punpckhdq %%mm7, %%mm3     \n\t" /* 0RGBRGB0 3 */\
\
    "psrlq        $8, %%mm0     \n\t" /* 00RGBRGB 0 */\
    "movq      %%mm2, %%mm6     \n\t" /* 0RGBRGB0 1 */\
    "psllq       $40, %%mm2     \n\t" /* GB000000 1 */\
    "por       %%mm2, %%mm0     \n\t" /* GBRGBRGB 0 */\
    MOVNTQ(%%mm0, (dst))\
\
    "psrlq       $24, %%mm6     \n\t" /* 0000RGBR 1 */\
    "movq      %%mm1, %%mm5     \n\t" /* 0RGBRGB0 2 */\
    "psllq       $24, %%mm1     \n\t" /* BRGB0000 2 */\
    "por       %%mm1, %%mm6     \n\t" /* BRGBRGBR 1 */\
    MOVNTQ(%%mm6, 8(dst))\
\
    "psrlq       $40, %%mm5     \n\t" /* 000000RG 2 */\
    "psllq        $8, %%mm3     \n\t" /* RGBRGB00 3 */\
    "por       %%mm3, %%mm5     \n\t" /* RGBRGBRG 2 */\
    MOVNTQ(%%mm5, 16(dst))\
\
    "add         $24, "#dst"    \n\t"\
\
    "add          $8, "#index"  \n\t"\
    "cmp     "#dstw", "#index"  \n\t"\
    " jb          1b            \n\t"

#define WRITEBGR24MMX2(dst, dstw, index) \
    /* mm2=B, %%mm4=G, %%mm5=R, %%mm7=0 */\
    "movq "MANGLE(ff_M24A)", %%mm0 \n\t"\
    "movq "MANGLE(ff_M24C)", %%mm7 \n\t"\
    "pshufw $0x50, %%mm2, %%mm1 \n\t" /* B3 B2 B3 B2  B1 B0 B1 B0 */\
    "pshufw $0x50, %%mm4, %%mm3 \n\t" /* G3 G2 G3 G2  G1 G0 G1 G0 */\
    "pshufw $0x00, %%mm5, %%mm6 \n\t" /* R1 R0 R1 R0  R1 R0 R1 R0 */\
\
    "pand   %%mm0, %%mm1        \n\t" /*    B2        B1       B0 */\
    "pand   %%mm0, %%mm3        \n\t" /*    G2        G1       G0 */\
    "pand   %%mm7, %%mm6        \n\t" /*       R1        R0       */\
\
    "psllq     $8, %%mm3        \n\t" /* G2        G1       G0    */\
    "por    %%mm1, %%mm6        \n\t"\
    "por    %%mm3, %%mm6        \n\t"\
    MOVNTQ(%%mm6, (dst))\
\
    "psrlq     $8, %%mm4        \n\t" /* 00 G7 G6 G5  G4 G3 G2 G1 */\
    "pshufw $0xA5, %%mm2, %%mm1 \n\t" /* B5 B4 B5 B4  B3 B2 B3 B2 */\
    "pshufw $0x55, %%mm4, %%mm3 \n\t" /* G4 G3 G4 G3  G4 G3 G4 G3 */\
    "pshufw $0xA5, %%mm5, %%mm6 \n\t" /* R5 R4 R5 R4  R3 R2 R3 R2 */\
\
    "pand "MANGLE(ff_M24B)", %%mm1 \n\t" /* B5       B4        B3    */\
    "pand   %%mm7, %%mm3        \n\t" /*       G4        G3       */\
    "pand   %%mm0, %%mm6        \n\t" /*    R4        R3       R2 */\
\
    "por    %%mm1, %%mm3        \n\t" /* B5    G4 B4     G3 B3    */\
    "por    %%mm3, %%mm6        \n\t"\
    MOVNTQ(%%mm6, 8(dst))\
\
    "pshufw $0xFF, %%mm2, %%mm1 \n\t" /* B7 B6 B7 B6  B7 B6 B6 B7 */\
    "pshufw $0xFA, %%mm4, %%mm3 \n\t" /* 00 G7 00 G7  G6 G5 G6 G5 */\
    "pshufw $0xFA, %%mm5, %%mm6 \n\t" /* R7 R6 R7 R6  R5 R4 R5 R4 */\
\
    "pand   %%mm7, %%mm1        \n\t" /*       B7        B6       */\
    "pand   %%mm0, %%mm3        \n\t" /*    G7        G6       G5 */\
    "pand "MANGLE(ff_M24B)", %%mm6 \n\t" /* R7       R6        R5    */\
\
    "por    %%mm1, %%mm3        \n\t"\
    "por    %%mm3, %%mm6        \n\t"\
    MOVNTQ(%%mm6, 16(dst))\
\
    "add      $24, "#dst"       \n\t"\
\
    "add       $8, "#index"     \n\t"\
    "cmp  "#dstw", "#index"     \n\t"\
    " jb       1b               \n\t"

#if COMPILE_TEMPLATE_MMX2
#undef WRITEBGR24
#define WRITEBGR24(dst, dstw, index)  WRITEBGR24MMX2(dst, dstw, index)
#else
#undef WRITEBGR24
#define WRITEBGR24(dst, dstw, index)  WRITEBGR24MMX(dst, dstw, index)
#endif

static inline void RENAME(yuv2bgr24_X_ar)(SwsContext *c, const int16_t *lumFilter,
                                          const int16_t **lumSrc, int lumFilterSize,
                                          const int16_t *chrFilter, const int16_t **chrUSrc,
                                          const int16_t **chrVSrc,
                                          int chrFilterSize, const int16_t **alpSrc,
                                          uint8_t *dest, int dstW, int dstY)
{
    x86_reg dummy=0;
    x86_reg dstW_reg = dstW;
    x86_reg uv_off = c->uv_off << 1;

    YSCALEYUV2PACKEDX_ACCURATE
    YSCALEYUV2RGBX
    "pxor %%mm7, %%mm7 \n\t"
    "lea (%%"REG_a", %%"REG_a", 2), %%"REG_c"\n\t" //FIXME optimize
    "add %4, %%"REG_c"                        \n\t"
    WRITEBGR24(%%REGc, %5, %%REGa)
    :: "r" (&c->redDither),
       "m" (dummy), "m" (dummy), "m" (dummy),
       "r" (dest), "m" (dstW_reg), "m"(uv_off)
    : "%"REG_a, "%"REG_c, "%"REG_d, "%"REG_S
    );
}

static inline void RENAME(yuv2bgr24_X)(SwsContext *c, const int16_t *lumFilter,
                                       const int16_t **lumSrc, int lumFilterSize,
                                       const int16_t *chrFilter, const int16_t **chrUSrc,
                                       const int16_t **chrVSrc,
                                       int chrFilterSize, const int16_t **alpSrc,
                                       uint8_t *dest, int dstW, int dstY)
{
    x86_reg dummy=0;
    x86_reg dstW_reg = dstW;
    x86_reg uv_off = c->uv_off << 1;

    YSCALEYUV2PACKEDX
    YSCALEYUV2RGBX
    "pxor                    %%mm7, %%mm7       \n\t"
    "lea (%%"REG_a", %%"REG_a", 2), %%"REG_c"   \n\t" //FIXME optimize
    "add                        %4, %%"REG_c"   \n\t"
    WRITEBGR24(%%REGc, %5, %%REGa)
    :: "r" (&c->redDither),
       "m" (dummy), "m" (dummy), "m" (dummy),
       "r" (dest),  "m" (dstW_reg), "m"(uv_off)
    : "%"REG_a, "%"REG_c, "%"REG_d, "%"REG_S
    );
}

#define REAL_WRITEYUY2(dst, dstw, index) \
    "packuswb  %%mm3, %%mm3     \n\t"\
    "packuswb  %%mm4, %%mm4     \n\t"\
    "packuswb  %%mm7, %%mm1     \n\t"\
    "punpcklbw %%mm4, %%mm3     \n\t"\
    "movq      %%mm1, %%mm7     \n\t"\
    "punpcklbw %%mm3, %%mm1     \n\t"\
    "punpckhbw %%mm3, %%mm7     \n\t"\
\
    MOVNTQ(%%mm1, (dst, index, 2))\
    MOVNTQ(%%mm7, 8(dst, index, 2))\
\
    "add          $8, "#index"  \n\t"\
    "cmp     "#dstw", "#index"  \n\t"\
    " jb          1b            \n\t"
#define WRITEYUY2(dst, dstw, index)  REAL_WRITEYUY2(dst, dstw, index)

static inline void RENAME(yuv2yuyv422_X_ar)(SwsContext *c, const int16_t *lumFilter,
                                            const int16_t **lumSrc, int lumFilterSize,
                                            const int16_t *chrFilter, const int16_t **chrUSrc,
                                            const int16_t **chrVSrc,
                                            int chrFilterSize, const int16_t **alpSrc,
                                            uint8_t *dest, int dstW, int dstY)
{
    x86_reg dummy=0;
    x86_reg dstW_reg = dstW;
    x86_reg uv_off = c->uv_off << 1;

    YSCALEYUV2PACKEDX_ACCURATE
    /* mm2=B, %%mm4=G, %%mm5=R, %%mm7=0 */
    "psraw $3, %%mm3    \n\t"
    "psraw $3, %%mm4    \n\t"
    "psraw $3, %%mm1    \n\t"
    "psraw $3, %%mm7    \n\t"
    WRITEYUY2(%4, %5, %%REGa)
    YSCALEYUV2PACKEDX_END
}

static inline void RENAME(yuv2yuyv422_X)(SwsContext *c, const int16_t *lumFilter,
                                         const int16_t **lumSrc, int lumFilterSize,
                                         const int16_t *chrFilter, const int16_t **chrUSrc,
                                         const int16_t **chrVSrc,
                                         int chrFilterSize, const int16_t **alpSrc,
                                         uint8_t *dest, int dstW, int dstY)
{
    x86_reg dummy=0;
    x86_reg dstW_reg = dstW;
    x86_reg uv_off = c->uv_off << 1;

    YSCALEYUV2PACKEDX
    /* mm2=B, %%mm4=G, %%mm5=R, %%mm7=0 */
    "psraw $3, %%mm3    \n\t"
    "psraw $3, %%mm4    \n\t"
    "psraw $3, %%mm1    \n\t"
    "psraw $3, %%mm7    \n\t"
    WRITEYUY2(%4, %5, %%REGa)
    YSCALEYUV2PACKEDX_END
}

#define REAL_YSCALEYUV2RGB_UV(index, c) \
    "xor            "#index", "#index"  \n\t"\
    ".p2align              4            \n\t"\
    "1:                                 \n\t"\
    "movq     (%2, "#index"), %%mm2     \n\t" /* uvbuf0[eax]*/\
    "movq     (%3, "#index"), %%mm3     \n\t" /* uvbuf1[eax]*/\
    "add           "UV_OFFx2"("#c"), "#index"  \n\t" \
    "movq     (%2, "#index"), %%mm5     \n\t" /* uvbuf0[eax+2048]*/\
    "movq     (%3, "#index"), %%mm4     \n\t" /* uvbuf1[eax+2048]*/\
    "sub           "UV_OFFx2"("#c"), "#index"  \n\t" \
    "psubw             %%mm3, %%mm2     \n\t" /* uvbuf0[eax] - uvbuf1[eax]*/\
    "psubw             %%mm4, %%mm5     \n\t" /* uvbuf0[eax+2048] - uvbuf1[eax+2048]*/\
    "movq "CHR_MMX_FILTER_OFFSET"+8("#c"), %%mm0    \n\t"\
    "pmulhw            %%mm0, %%mm2     \n\t" /* (uvbuf0[eax] - uvbuf1[eax])uvalpha1>>16*/\
    "pmulhw            %%mm0, %%mm5     \n\t" /* (uvbuf0[eax+2048] - uvbuf1[eax+2048])uvalpha1>>16*/\
    "psraw                $4, %%mm3     \n\t" /* uvbuf0[eax] - uvbuf1[eax] >>4*/\
    "psraw                $4, %%mm4     \n\t" /* uvbuf0[eax+2048] - uvbuf1[eax+2048] >>4*/\
    "paddw             %%mm2, %%mm3     \n\t" /* uvbuf0[eax]uvalpha1 - uvbuf1[eax](1-uvalpha1)*/\
    "paddw             %%mm5, %%mm4     \n\t" /* uvbuf0[eax+2048]uvalpha1 - uvbuf1[eax+2048](1-uvalpha1)*/\
    "psubw  "U_OFFSET"("#c"), %%mm3     \n\t" /* (U-128)8*/\
    "psubw  "V_OFFSET"("#c"), %%mm4     \n\t" /* (V-128)8*/\
    "movq              %%mm3, %%mm2     \n\t" /* (U-128)8*/\
    "movq              %%mm4, %%mm5     \n\t" /* (V-128)8*/\
    "pmulhw "UG_COEFF"("#c"), %%mm3     \n\t"\
    "pmulhw "VG_COEFF"("#c"), %%mm4     \n\t"\
    /* mm2=(U-128)8, mm3=ug, mm4=vg mm5=(V-128)8 */\

#define REAL_YSCALEYUV2RGB_YA(index, c, b1, b2) \
    "movq  ("#b1", "#index", 2), %%mm0     \n\t" /*buf0[eax]*/\
    "movq  ("#b2", "#index", 2), %%mm1     \n\t" /*buf1[eax]*/\
    "movq 8("#b1", "#index", 2), %%mm6     \n\t" /*buf0[eax]*/\
    "movq 8("#b2", "#index", 2), %%mm7     \n\t" /*buf1[eax]*/\
    "psubw             %%mm1, %%mm0     \n\t" /* buf0[eax] - buf1[eax]*/\
    "psubw             %%mm7, %%mm6     \n\t" /* buf0[eax] - buf1[eax]*/\
    "pmulhw "LUM_MMX_FILTER_OFFSET"+8("#c"), %%mm0  \n\t" /* (buf0[eax] - buf1[eax])yalpha1>>16*/\
    "pmulhw "LUM_MMX_FILTER_OFFSET"+8("#c"), %%mm6  \n\t" /* (buf0[eax] - buf1[eax])yalpha1>>16*/\
    "psraw                $4, %%mm1     \n\t" /* buf0[eax] - buf1[eax] >>4*/\
    "psraw                $4, %%mm7     \n\t" /* buf0[eax] - buf1[eax] >>4*/\
    "paddw             %%mm0, %%mm1     \n\t" /* buf0[eax]yalpha1 + buf1[eax](1-yalpha1) >>16*/\
    "paddw             %%mm6, %%mm7     \n\t" /* buf0[eax]yalpha1 + buf1[eax](1-yalpha1) >>16*/\

#define REAL_YSCALEYUV2RGB_COEFF(c) \
    "pmulhw "UB_COEFF"("#c"), %%mm2     \n\t"\
    "pmulhw "VR_COEFF"("#c"), %%mm5     \n\t"\
    "psubw  "Y_OFFSET"("#c"), %%mm1     \n\t" /* 8(Y-16)*/\
    "psubw  "Y_OFFSET"("#c"), %%mm7     \n\t" /* 8(Y-16)*/\
    "pmulhw  "Y_COEFF"("#c"), %%mm1     \n\t"\
    "pmulhw  "Y_COEFF"("#c"), %%mm7     \n\t"\
    /* mm1= Y1, mm2=ub, mm3=ug, mm4=vg mm5=vr, mm7=Y2 */\
    "paddw             %%mm3, %%mm4     \n\t"\
    "movq              %%mm2, %%mm0     \n\t"\
    "movq              %%mm5, %%mm6     \n\t"\
    "movq              %%mm4, %%mm3     \n\t"\
    "punpcklwd         %%mm2, %%mm2     \n\t"\
    "punpcklwd         %%mm5, %%mm5     \n\t"\
    "punpcklwd         %%mm4, %%mm4     \n\t"\
    "paddw             %%mm1, %%mm2     \n\t"\
    "paddw             %%mm1, %%mm5     \n\t"\
    "paddw             %%mm1, %%mm4     \n\t"\
    "punpckhwd         %%mm0, %%mm0     \n\t"\
    "punpckhwd         %%mm6, %%mm6     \n\t"\
    "punpckhwd         %%mm3, %%mm3     \n\t"\
    "paddw             %%mm7, %%mm0     \n\t"\
    "paddw             %%mm7, %%mm6     \n\t"\
    "paddw             %%mm7, %%mm3     \n\t"\
    /* mm0=B1, mm2=B2, mm3=G2, mm4=G1, mm5=R1, mm6=R2 */\
    "packuswb          %%mm0, %%mm2     \n\t"\
    "packuswb          %%mm6, %%mm5     \n\t"\
    "packuswb          %%mm3, %%mm4     \n\t"\

#define YSCALEYUV2RGB_YA(index, c, b1, b2) REAL_YSCALEYUV2RGB_YA(index, c, b1, b2)

#define YSCALEYUV2RGB(index, c) \
    REAL_YSCALEYUV2RGB_UV(index, c) \
    REAL_YSCALEYUV2RGB_YA(index, c, %0, %1) \
    REAL_YSCALEYUV2RGB_COEFF(c)

/**
 * vertical bilinear scale YV12 to RGB
 */
static inline void RENAME(yuv2rgb32_2)(SwsContext *c, const uint16_t *buf0,
                                       const uint16_t *buf1, const uint16_t *ubuf0,
                                       const uint16_t *ubuf1, const uint16_t *vbuf0,
                                       const uint16_t *vbuf1, const uint16_t *abuf0,
                                       const uint16_t *abuf1, uint8_t *dest,
                                       int dstW, int yalpha, int uvalpha, int y)
{
    if (CONFIG_SWSCALE_ALPHA && c->alpPixBuf) {
#if ARCH_X86_64
        __asm__ volatile(
            YSCALEYUV2RGB(%%r8, %5)
            YSCALEYUV2RGB_YA(%%r8, %5, %6, %7)
            "psraw                  $3, %%mm1       \n\t" /* abuf0[eax] - abuf1[eax] >>7*/
            "psraw                  $3, %%mm7       \n\t" /* abuf0[eax] - abuf1[eax] >>7*/
            "packuswb            %%mm7, %%mm1       \n\t"
            WRITEBGR32(%4, 8280(%5), %%r8, %%mm2, %%mm4, %%mm5, %%mm1, %%mm0, %%mm7, %%mm3, %%mm6)
            :: "c" (buf0), "d" (buf1), "S" (ubuf0), "D" (ubuf1), "r" (dest),
               "a" (&c->redDither),
               "r" (abuf0), "r" (abuf1)
            : "%r8"
        );
#else
        c->u_temp=(intptr_t)abuf0;
        c->v_temp=(intptr_t)abuf1;
        __asm__ volatile(
            "mov %%"REG_b", "ESP_OFFSET"(%5)        \n\t"
            "mov        %4, %%"REG_b"               \n\t"
            "push %%"REG_BP"                        \n\t"
            YSCALEYUV2RGB(%%REGBP, %5)
            "push                   %0              \n\t"
            "push                   %1              \n\t"
            "mov          "U_TEMP"(%5), %0          \n\t"
            "mov          "V_TEMP"(%5), %1          \n\t"
            YSCALEYUV2RGB_YA(%%REGBP, %5, %0, %1)
            "psraw                  $3, %%mm1       \n\t" /* abuf0[eax] - abuf1[eax] >>7*/
            "psraw                  $3, %%mm7       \n\t" /* abuf0[eax] - abuf1[eax] >>7*/
            "packuswb            %%mm7, %%mm1       \n\t"
            "pop                    %1              \n\t"
            "pop                    %0              \n\t"
            WRITEBGR32(%%REGb, 8280(%5), %%REGBP, %%mm2, %%mm4, %%mm5, %%mm1, %%mm0, %%mm7, %%mm3, %%mm6)
            "pop %%"REG_BP"                         \n\t"
            "mov "ESP_OFFSET"(%5), %%"REG_b"        \n\t"
            :: "c" (buf0), "d" (buf1), "S" (ubuf0), "D" (ubuf1), "m" (dest),
               "a" (&c->redDither)
        );
#endif
    } else {
        __asm__ volatile(
            "mov %%"REG_b", "ESP_OFFSET"(%5)        \n\t"
            "mov        %4, %%"REG_b"               \n\t"
            "push %%"REG_BP"                        \n\t"
            YSCALEYUV2RGB(%%REGBP, %5)
            "pcmpeqd %%mm7, %%mm7                   \n\t"
            WRITEBGR32(%%REGb, 8280(%5), %%REGBP, %%mm2, %%mm4, %%mm5, %%mm7, %%mm0, %%mm1, %%mm3, %%mm6)
            "pop %%"REG_BP"                         \n\t"
            "mov "ESP_OFFSET"(%5), %%"REG_b"        \n\t"
            :: "c" (buf0), "d" (buf1), "S" (ubuf0), "D" (ubuf1), "m" (dest),
               "a" (&c->redDither)
        );
    }
}

static inline void RENAME(yuv2bgr24_2)(SwsContext *c, const uint16_t *buf0,
                                       const uint16_t *buf1, const uint16_t *ubuf0,
                                       const uint16_t *ubuf1, const uint16_t *vbuf0,
                                       const uint16_t *vbuf1, const uint16_t *abuf0,
                                       const uint16_t *abuf1, uint8_t *dest,
                                       int dstW, int yalpha, int uvalpha, int y)
{
    //Note 8280 == DSTW_OFFSET but the preprocessor can't handle that there :(
    __asm__ volatile(
        "mov %%"REG_b", "ESP_OFFSET"(%5)        \n\t"
        "mov        %4, %%"REG_b"               \n\t"
        "push %%"REG_BP"                        \n\t"
        YSCALEYUV2RGB(%%REGBP, %5)
        "pxor    %%mm7, %%mm7                   \n\t"
        WRITEBGR24(%%REGb, 8280(%5), %%REGBP)
        "pop %%"REG_BP"                         \n\t"
        "mov "ESP_OFFSET"(%5), %%"REG_b"        \n\t"
        :: "c" (buf0), "d" (buf1), "S" (ubuf0), "D" (ubuf1), "m" (dest),
           "a" (&c->redDither)
    );
}

static inline void RENAME(yuv2rgb555_2)(SwsContext *c, const uint16_t *buf0,
                                        const uint16_t *buf1, const uint16_t *ubuf0,
                                        const uint16_t *ubuf1, const uint16_t *vbuf0,
                                        const uint16_t *vbuf1, const uint16_t *abuf0,
                                        const uint16_t *abuf1, uint8_t *dest,
                                        int dstW, int yalpha, int uvalpha, int y)
{
    //Note 8280 == DSTW_OFFSET but the preprocessor can't handle that there :(
    __asm__ volatile(
        "mov %%"REG_b", "ESP_OFFSET"(%5)        \n\t"
        "mov        %4, %%"REG_b"               \n\t"
        "push %%"REG_BP"                        \n\t"
        YSCALEYUV2RGB(%%REGBP, %5)
        "pxor    %%mm7, %%mm7                   \n\t"
        /* mm2=B, %%mm4=G, %%mm5=R, %%mm7=0 */
#ifdef DITHER1XBPP
        "paddusb "BLUE_DITHER"(%5), %%mm2      \n\t"
        "paddusb "GREEN_DITHER"(%5), %%mm4      \n\t"
        "paddusb "RED_DITHER"(%5), %%mm5      \n\t"
#endif
        WRITERGB15(%%REGb, 8280(%5), %%REGBP)
        "pop %%"REG_BP"                         \n\t"
        "mov "ESP_OFFSET"(%5), %%"REG_b"        \n\t"
        :: "c" (buf0), "d" (buf1), "S" (ubuf0), "D" (ubuf1), "m" (dest),
           "a" (&c->redDither)
    );
}

static inline void RENAME(yuv2rgb565_2)(SwsContext *c, const uint16_t *buf0,
                                        const uint16_t *buf1, const uint16_t *ubuf0,
                                        const uint16_t *ubuf1, const uint16_t *vbuf0,
                                        const uint16_t *vbuf1, const uint16_t *abuf0,
                                        const uint16_t *abuf1, uint8_t *dest,
                                        int dstW, int yalpha, int uvalpha, int y)
{
    //Note 8280 == DSTW_OFFSET but the preprocessor can't handle that there :(
    __asm__ volatile(
        "mov %%"REG_b", "ESP_OFFSET"(%5)        \n\t"
        "mov        %4, %%"REG_b"               \n\t"
        "push %%"REG_BP"                        \n\t"
        YSCALEYUV2RGB(%%REGBP, %5)
        "pxor    %%mm7, %%mm7                   \n\t"
        /* mm2=B, %%mm4=G, %%mm5=R, %%mm7=0 */
#ifdef DITHER1XBPP
        "paddusb "BLUE_DITHER"(%5), %%mm2      \n\t"
        "paddusb "GREEN_DITHER"(%5), %%mm4      \n\t"
        "paddusb "RED_DITHER"(%5), %%mm5      \n\t"
#endif
        WRITERGB16(%%REGb, 8280(%5), %%REGBP)
        "pop %%"REG_BP"                         \n\t"
        "mov "ESP_OFFSET"(%5), %%"REG_b"        \n\t"
        :: "c" (buf0), "d" (buf1), "S" (ubuf0), "D" (ubuf1), "m" (dest),
           "a" (&c->redDither)
    );
}

#define REAL_YSCALEYUV2PACKED(index, c) \
    "movq "CHR_MMX_FILTER_OFFSET"+8("#c"), %%mm0              \n\t"\
    "movq "LUM_MMX_FILTER_OFFSET"+8("#c"), %%mm1              \n\t"\
    "psraw                $3, %%mm0                           \n\t"\
    "psraw                $3, %%mm1                           \n\t"\
    "movq              %%mm0, "CHR_MMX_FILTER_OFFSET"+8("#c") \n\t"\
    "movq              %%mm1, "LUM_MMX_FILTER_OFFSET"+8("#c") \n\t"\
    "xor            "#index", "#index"                        \n\t"\
    ".p2align              4            \n\t"\
    "1:                                 \n\t"\
    "movq     (%2, "#index"), %%mm2     \n\t" /* uvbuf0[eax]*/\
    "movq     (%3, "#index"), %%mm3     \n\t" /* uvbuf1[eax]*/\
    "add           "UV_OFFx2"("#c"), "#index"  \n\t" \
    "movq     (%2, "#index"), %%mm5     \n\t" /* uvbuf0[eax+2048]*/\
    "movq     (%3, "#index"), %%mm4     \n\t" /* uvbuf1[eax+2048]*/\
    "sub           "UV_OFFx2"("#c"), "#index"  \n\t" \
    "psubw             %%mm3, %%mm2     \n\t" /* uvbuf0[eax] - uvbuf1[eax]*/\
    "psubw             %%mm4, %%mm5     \n\t" /* uvbuf0[eax+2048] - uvbuf1[eax+2048]*/\
    "movq "CHR_MMX_FILTER_OFFSET"+8("#c"), %%mm0    \n\t"\
    "pmulhw            %%mm0, %%mm2     \n\t" /* (uvbuf0[eax] - uvbuf1[eax])uvalpha1>>16*/\
    "pmulhw            %%mm0, %%mm5     \n\t" /* (uvbuf0[eax+2048] - uvbuf1[eax+2048])uvalpha1>>16*/\
    "psraw                $7, %%mm3     \n\t" /* uvbuf0[eax] - uvbuf1[eax] >>4*/\
    "psraw                $7, %%mm4     \n\t" /* uvbuf0[eax+2048] - uvbuf1[eax+2048] >>4*/\
    "paddw             %%mm2, %%mm3     \n\t" /* uvbuf0[eax]uvalpha1 - uvbuf1[eax](1-uvalpha1)*/\
    "paddw             %%mm5, %%mm4     \n\t" /* uvbuf0[eax+2048]uvalpha1 - uvbuf1[eax+2048](1-uvalpha1)*/\
    "movq  (%0, "#index", 2), %%mm0     \n\t" /*buf0[eax]*/\
    "movq  (%1, "#index", 2), %%mm1     \n\t" /*buf1[eax]*/\
    "movq 8(%0, "#index", 2), %%mm6     \n\t" /*buf0[eax]*/\
    "movq 8(%1, "#index", 2), %%mm7     \n\t" /*buf1[eax]*/\
    "psubw             %%mm1, %%mm0     \n\t" /* buf0[eax] - buf1[eax]*/\
    "psubw             %%mm7, %%mm6     \n\t" /* buf0[eax] - buf1[eax]*/\
    "pmulhw "LUM_MMX_FILTER_OFFSET"+8("#c"), %%mm0  \n\t" /* (buf0[eax] - buf1[eax])yalpha1>>16*/\
    "pmulhw "LUM_MMX_FILTER_OFFSET"+8("#c"), %%mm6  \n\t" /* (buf0[eax] - buf1[eax])yalpha1>>16*/\
    "psraw                $7, %%mm1     \n\t" /* buf0[eax] - buf1[eax] >>4*/\
    "psraw                $7, %%mm7     \n\t" /* buf0[eax] - buf1[eax] >>4*/\
    "paddw             %%mm0, %%mm1     \n\t" /* buf0[eax]yalpha1 + buf1[eax](1-yalpha1) >>16*/\
    "paddw             %%mm6, %%mm7     \n\t" /* buf0[eax]yalpha1 + buf1[eax](1-yalpha1) >>16*/\

#define YSCALEYUV2PACKED(index, c)  REAL_YSCALEYUV2PACKED(index, c)

static inline void RENAME(yuv2yuyv422_2)(SwsContext *c, const uint16_t *buf0,
                                         const uint16_t *buf1, const uint16_t *ubuf0,
                                         const uint16_t *ubuf1, const uint16_t *vbuf0,
                                         const uint16_t *vbuf1, const uint16_t *abuf0,
                                         const uint16_t *abuf1, uint8_t *dest,
                                         int dstW, int yalpha, int uvalpha, int y)
{
    //Note 8280 == DSTW_OFFSET but the preprocessor can't handle that there :(
    __asm__ volatile(
        "mov %%"REG_b", "ESP_OFFSET"(%5)        \n\t"
        "mov %4, %%"REG_b"                        \n\t"
        "push %%"REG_BP"                        \n\t"
        YSCALEYUV2PACKED(%%REGBP, %5)
        WRITEYUY2(%%REGb, 8280(%5), %%REGBP)
        "pop %%"REG_BP"                         \n\t"
        "mov "ESP_OFFSET"(%5), %%"REG_b"        \n\t"
        :: "c" (buf0), "d" (buf1), "S" (ubuf0), "D" (ubuf1), "m" (dest),
           "a" (&c->redDither)
    );
}

#define REAL_YSCALEYUV2RGB1(index, c) \
    "xor            "#index", "#index"  \n\t"\
    ".p2align              4            \n\t"\
    "1:                                 \n\t"\
    "movq     (%2, "#index"), %%mm3     \n\t" /* uvbuf0[eax]*/\
    "add           "UV_OFFx2"("#c"), "#index"  \n\t" \
    "movq     (%2, "#index"), %%mm4     \n\t" /* uvbuf0[eax+2048]*/\
    "sub           "UV_OFFx2"("#c"), "#index"  \n\t" \
    "psraw                $4, %%mm3     \n\t" /* uvbuf0[eax] - uvbuf1[eax] >>4*/\
    "psraw                $4, %%mm4     \n\t" /* uvbuf0[eax+2048] - uvbuf1[eax+2048] >>4*/\
    "psubw  "U_OFFSET"("#c"), %%mm3     \n\t" /* (U-128)8*/\
    "psubw  "V_OFFSET"("#c"), %%mm4     \n\t" /* (V-128)8*/\
    "movq              %%mm3, %%mm2     \n\t" /* (U-128)8*/\
    "movq              %%mm4, %%mm5     \n\t" /* (V-128)8*/\
    "pmulhw "UG_COEFF"("#c"), %%mm3     \n\t"\
    "pmulhw "VG_COEFF"("#c"), %%mm4     \n\t"\
    /* mm2=(U-128)8, mm3=ug, mm4=vg mm5=(V-128)8 */\
    "movq  (%0, "#index", 2), %%mm1     \n\t" /*buf0[eax]*/\
    "movq 8(%0, "#index", 2), %%mm7     \n\t" /*buf0[eax]*/\
    "psraw                $4, %%mm1     \n\t" /* buf0[eax] - buf1[eax] >>4*/\
    "psraw                $4, %%mm7     \n\t" /* buf0[eax] - buf1[eax] >>4*/\
    "pmulhw "UB_COEFF"("#c"), %%mm2     \n\t"\
    "pmulhw "VR_COEFF"("#c"), %%mm5     \n\t"\
    "psubw  "Y_OFFSET"("#c"), %%mm1     \n\t" /* 8(Y-16)*/\
    "psubw  "Y_OFFSET"("#c"), %%mm7     \n\t" /* 8(Y-16)*/\
    "pmulhw  "Y_COEFF"("#c"), %%mm1     \n\t"\
    "pmulhw  "Y_COEFF"("#c"), %%mm7     \n\t"\
    /* mm1= Y1, mm2=ub, mm3=ug, mm4=vg mm5=vr, mm7=Y2 */\
    "paddw             %%mm3, %%mm4     \n\t"\
    "movq              %%mm2, %%mm0     \n\t"\
    "movq              %%mm5, %%mm6     \n\t"\
    "movq              %%mm4, %%mm3     \n\t"\
    "punpcklwd         %%mm2, %%mm2     \n\t"\
    "punpcklwd         %%mm5, %%mm5     \n\t"\
    "punpcklwd         %%mm4, %%mm4     \n\t"\
    "paddw             %%mm1, %%mm2     \n\t"\
    "paddw             %%mm1, %%mm5     \n\t"\
    "paddw             %%mm1, %%mm4     \n\t"\
    "punpckhwd         %%mm0, %%mm0     \n\t"\
    "punpckhwd         %%mm6, %%mm6     \n\t"\
    "punpckhwd         %%mm3, %%mm3     \n\t"\
    "paddw             %%mm7, %%mm0     \n\t"\
    "paddw             %%mm7, %%mm6     \n\t"\
    "paddw             %%mm7, %%mm3     \n\t"\
    /* mm0=B1, mm2=B2, mm3=G2, mm4=G1, mm5=R1, mm6=R2 */\
    "packuswb          %%mm0, %%mm2     \n\t"\
    "packuswb          %%mm6, %%mm5     \n\t"\
    "packuswb          %%mm3, %%mm4     \n\t"\

#define YSCALEYUV2RGB1(index, c)  REAL_YSCALEYUV2RGB1(index, c)

// do vertical chrominance interpolation
#define REAL_YSCALEYUV2RGB1b(index, c) \
    "xor            "#index", "#index"  \n\t"\
    ".p2align              4            \n\t"\
    "1:                                 \n\t"\
    "movq     (%2, "#index"), %%mm2     \n\t" /* uvbuf0[eax]*/\
    "movq     (%3, "#index"), %%mm3     \n\t" /* uvbuf1[eax]*/\
    "add           "UV_OFFx2"("#c"), "#index"  \n\t" \
    "movq     (%2, "#index"), %%mm5     \n\t" /* uvbuf0[eax+2048]*/\
    "movq     (%3, "#index"), %%mm4     \n\t" /* uvbuf1[eax+2048]*/\
    "sub           "UV_OFFx2"("#c"), "#index"  \n\t" \
    "paddw             %%mm2, %%mm3     \n\t" /* uvbuf0[eax] + uvbuf1[eax]*/\
    "paddw             %%mm5, %%mm4     \n\t" /* uvbuf0[eax+2048] + uvbuf1[eax+2048]*/\
    "psrlw                $5, %%mm3     \n\t" /*FIXME might overflow*/\
    "psrlw                $5, %%mm4     \n\t" /*FIXME might overflow*/\
    "psubw  "U_OFFSET"("#c"), %%mm3     \n\t" /* (U-128)8*/\
    "psubw  "V_OFFSET"("#c"), %%mm4     \n\t" /* (V-128)8*/\
    "movq              %%mm3, %%mm2     \n\t" /* (U-128)8*/\
    "movq              %%mm4, %%mm5     \n\t" /* (V-128)8*/\
    "pmulhw "UG_COEFF"("#c"), %%mm3     \n\t"\
    "pmulhw "VG_COEFF"("#c"), %%mm4     \n\t"\
    /* mm2=(U-128)8, mm3=ug, mm4=vg mm5=(V-128)8 */\
    "movq  (%0, "#index", 2), %%mm1     \n\t" /*buf0[eax]*/\
    "movq 8(%0, "#index", 2), %%mm7     \n\t" /*buf0[eax]*/\
    "psraw                $4, %%mm1     \n\t" /* buf0[eax] - buf1[eax] >>4*/\
    "psraw                $4, %%mm7     \n\t" /* buf0[eax] - buf1[eax] >>4*/\
    "pmulhw "UB_COEFF"("#c"), %%mm2     \n\t"\
    "pmulhw "VR_COEFF"("#c"), %%mm5     \n\t"\
    "psubw  "Y_OFFSET"("#c"), %%mm1     \n\t" /* 8(Y-16)*/\
    "psubw  "Y_OFFSET"("#c"), %%mm7     \n\t" /* 8(Y-16)*/\
    "pmulhw  "Y_COEFF"("#c"), %%mm1     \n\t"\
    "pmulhw  "Y_COEFF"("#c"), %%mm7     \n\t"\
    /* mm1= Y1, mm2=ub, mm3=ug, mm4=vg mm5=vr, mm7=Y2 */\
    "paddw             %%mm3, %%mm4     \n\t"\
    "movq              %%mm2, %%mm0     \n\t"\
    "movq              %%mm5, %%mm6     \n\t"\
    "movq              %%mm4, %%mm3     \n\t"\
    "punpcklwd         %%mm2, %%mm2     \n\t"\
    "punpcklwd         %%mm5, %%mm5     \n\t"\
    "punpcklwd         %%mm4, %%mm4     \n\t"\
    "paddw             %%mm1, %%mm2     \n\t"\
    "paddw             %%mm1, %%mm5     \n\t"\
    "paddw             %%mm1, %%mm4     \n\t"\
    "punpckhwd         %%mm0, %%mm0     \n\t"\
    "punpckhwd         %%mm6, %%mm6     \n\t"\
    "punpckhwd         %%mm3, %%mm3     \n\t"\
    "paddw             %%mm7, %%mm0     \n\t"\
    "paddw             %%mm7, %%mm6     \n\t"\
    "paddw             %%mm7, %%mm3     \n\t"\
    /* mm0=B1, mm2=B2, mm3=G2, mm4=G1, mm5=R1, mm6=R2 */\
    "packuswb          %%mm0, %%mm2     \n\t"\
    "packuswb          %%mm6, %%mm5     \n\t"\
    "packuswb          %%mm3, %%mm4     \n\t"\

#define YSCALEYUV2RGB1b(index, c)  REAL_YSCALEYUV2RGB1b(index, c)

#define REAL_YSCALEYUV2RGB1_ALPHA(index) \
    "movq  (%1, "#index", 2), %%mm7     \n\t" /* abuf0[index  ]     */\
    "movq 8(%1, "#index", 2), %%mm1     \n\t" /* abuf0[index+4]     */\
    "psraw                $7, %%mm7     \n\t" /* abuf0[index  ] >>7 */\
    "psraw                $7, %%mm1     \n\t" /* abuf0[index+4] >>7 */\
    "packuswb          %%mm1, %%mm7     \n\t"
#define YSCALEYUV2RGB1_ALPHA(index) REAL_YSCALEYUV2RGB1_ALPHA(index)

/**
 * YV12 to RGB without scaling or interpolating
 */
static inline void RENAME(yuv2rgb32_1)(SwsContext *c, const uint16_t *buf0,
                                       const uint16_t *ubuf0, const uint16_t *ubuf1,
                                       const uint16_t *vbuf0, const uint16_t *vbuf1,
                                       const uint16_t *abuf0, uint8_t *dest,
                                       int dstW, int uvalpha, enum PixelFormat dstFormat,
                                       int flags, int y)
{
    const uint16_t *buf1= buf0; //FIXME needed for RGB1/BGR1

    if (uvalpha < 2048) { // note this is not correct (shifts chrominance by 0.5 pixels) but it is a bit faster
        if (CONFIG_SWSCALE_ALPHA && c->alpPixBuf) {
            __asm__ volatile(
                "mov %%"REG_b", "ESP_OFFSET"(%5)        \n\t"
                "mov        %4, %%"REG_b"               \n\t"
                "push %%"REG_BP"                        \n\t"
                YSCALEYUV2RGB1(%%REGBP, %5)
                YSCALEYUV2RGB1_ALPHA(%%REGBP)
                WRITEBGR32(%%REGb, 8280(%5), %%REGBP, %%mm2, %%mm4, %%mm5, %%mm7, %%mm0, %%mm1, %%mm3, %%mm6)
                "pop %%"REG_BP"                         \n\t"
                "mov "ESP_OFFSET"(%5), %%"REG_b"        \n\t"
                :: "c" (buf0), "d" (abuf0), "S" (ubuf0), "D" (ubuf1), "m" (dest),
                   "a" (&c->redDither)
            );
        } else {
            __asm__ volatile(
                "mov %%"REG_b", "ESP_OFFSET"(%5)        \n\t"
                "mov        %4, %%"REG_b"               \n\t"
                "push %%"REG_BP"                        \n\t"
                YSCALEYUV2RGB1(%%REGBP, %5)
                "pcmpeqd %%mm7, %%mm7                   \n\t"
                WRITEBGR32(%%REGb, 8280(%5), %%REGBP, %%mm2, %%mm4, %%mm5, %%mm7, %%mm0, %%mm1, %%mm3, %%mm6)
                "pop %%"REG_BP"                         \n\t"
                "mov "ESP_OFFSET"(%5), %%"REG_b"        \n\t"
                :: "c" (buf0), "d" (buf1), "S" (ubuf0), "D" (ubuf1), "m" (dest),
                   "a" (&c->redDither)
            );
        }
    } else {
        if (CONFIG_SWSCALE_ALPHA && c->alpPixBuf) {
            __asm__ volatile(
                "mov %%"REG_b", "ESP_OFFSET"(%5)        \n\t"
                "mov        %4, %%"REG_b"               \n\t"
                "push %%"REG_BP"                        \n\t"
                YSCALEYUV2RGB1b(%%REGBP, %5)
                YSCALEYUV2RGB1_ALPHA(%%REGBP)
                WRITEBGR32(%%REGb, 8280(%5), %%REGBP, %%mm2, %%mm4, %%mm5, %%mm7, %%mm0, %%mm1, %%mm3, %%mm6)
                "pop %%"REG_BP"                         \n\t"
                "mov "ESP_OFFSET"(%5), %%"REG_b"        \n\t"
                :: "c" (buf0), "d" (abuf0), "S" (ubuf0), "D" (ubuf1), "m" (dest),
                   "a" (&c->redDither)
            );
        } else {
            __asm__ volatile(
                "mov %%"REG_b", "ESP_OFFSET"(%5)        \n\t"
                "mov        %4, %%"REG_b"               \n\t"
                "push %%"REG_BP"                        \n\t"
                YSCALEYUV2RGB1b(%%REGBP, %5)
                "pcmpeqd %%mm7, %%mm7                   \n\t"
                WRITEBGR32(%%REGb, 8280(%5), %%REGBP, %%mm2, %%mm4, %%mm5, %%mm7, %%mm0, %%mm1, %%mm3, %%mm6)
                "pop %%"REG_BP"                         \n\t"
                "mov "ESP_OFFSET"(%5), %%"REG_b"        \n\t"
                :: "c" (buf0), "d" (buf1), "S" (ubuf0), "D" (ubuf1), "m" (dest),
                   "a" (&c->redDither)
            );
        }
    }
}

static inline void RENAME(yuv2bgr24_1)(SwsContext *c, const uint16_t *buf0,
                                       const uint16_t *ubuf0, const uint16_t *ubuf1,
                                       const uint16_t *vbuf0, const uint16_t *vbuf1,
                                       const uint16_t *abuf0, uint8_t *dest,
                                       int dstW, int uvalpha, enum PixelFormat dstFormat,
                                       int flags, int y)
{
    const uint16_t *buf1= buf0; //FIXME needed for RGB1/BGR1

    if (uvalpha < 2048) { // note this is not correct (shifts chrominance by 0.5 pixels) but it is a bit faster
        __asm__ volatile(
            "mov %%"REG_b", "ESP_OFFSET"(%5)        \n\t"
            "mov        %4, %%"REG_b"               \n\t"
            "push %%"REG_BP"                        \n\t"
            YSCALEYUV2RGB1(%%REGBP, %5)
            "pxor    %%mm7, %%mm7                   \n\t"
            WRITEBGR24(%%REGb, 8280(%5), %%REGBP)
            "pop %%"REG_BP"                         \n\t"
            "mov "ESP_OFFSET"(%5), %%"REG_b"        \n\t"
            :: "c" (buf0), "d" (buf1), "S" (ubuf0), "D" (ubuf1), "m" (dest),
               "a" (&c->redDither)
        );
    } else {
        __asm__ volatile(
            "mov %%"REG_b", "ESP_OFFSET"(%5)        \n\t"
            "mov        %4, %%"REG_b"               \n\t"
            "push %%"REG_BP"                        \n\t"
            YSCALEYUV2RGB1b(%%REGBP, %5)
            "pxor    %%mm7, %%mm7                   \n\t"
            WRITEBGR24(%%REGb, 8280(%5), %%REGBP)
            "pop %%"REG_BP"                         \n\t"
            "mov "ESP_OFFSET"(%5), %%"REG_b"        \n\t"
            :: "c" (buf0), "d" (buf1), "S" (ubuf0), "D" (ubuf1), "m" (dest),
               "a" (&c->redDither)
        );
    }
}

static inline void RENAME(yuv2rgb555_1)(SwsContext *c, const uint16_t *buf0,
                                        const uint16_t *ubuf0, const uint16_t *ubuf1,
                                        const uint16_t *vbuf0, const uint16_t *vbuf1,
                                        const uint16_t *abuf0, uint8_t *dest,
                                        int dstW, int uvalpha, enum PixelFormat dstFormat,
                                        int flags, int y)
{
    const uint16_t *buf1= buf0; //FIXME needed for RGB1/BGR1

    if (uvalpha < 2048) { // note this is not correct (shifts chrominance by 0.5 pixels) but it is a bit faster
        __asm__ volatile(
            "mov %%"REG_b", "ESP_OFFSET"(%5)        \n\t"
            "mov        %4, %%"REG_b"               \n\t"
            "push %%"REG_BP"                        \n\t"
            YSCALEYUV2RGB1(%%REGBP, %5)
            "pxor    %%mm7, %%mm7                   \n\t"
            /* mm2=B, %%mm4=G, %%mm5=R, %%mm7=0 */
#ifdef DITHER1XBPP
            "paddusb "BLUE_DITHER"(%5), %%mm2      \n\t"
            "paddusb "GREEN_DITHER"(%5), %%mm4      \n\t"
            "paddusb "RED_DITHER"(%5), %%mm5      \n\t"
#endif
            WRITERGB15(%%REGb, 8280(%5), %%REGBP)
            "pop %%"REG_BP"                         \n\t"
            "mov "ESP_OFFSET"(%5), %%"REG_b"        \n\t"
            :: "c" (buf0), "d" (buf1), "S" (ubuf0), "D" (ubuf1), "m" (dest),
               "a" (&c->redDither)
        );
    } else {
        __asm__ volatile(
            "mov %%"REG_b", "ESP_OFFSET"(%5)        \n\t"
            "mov        %4, %%"REG_b"               \n\t"
            "push %%"REG_BP"                        \n\t"
            YSCALEYUV2RGB1b(%%REGBP, %5)
            "pxor    %%mm7, %%mm7                   \n\t"
            /* mm2=B, %%mm4=G, %%mm5=R, %%mm7=0 */
#ifdef DITHER1XBPP
            "paddusb "BLUE_DITHER"(%5), %%mm2      \n\t"
            "paddusb "GREEN_DITHER"(%5), %%mm4      \n\t"
            "paddusb "RED_DITHER"(%5), %%mm5      \n\t"
#endif
            WRITERGB15(%%REGb, 8280(%5), %%REGBP)
            "pop %%"REG_BP"                         \n\t"
            "mov "ESP_OFFSET"(%5), %%"REG_b"        \n\t"
            :: "c" (buf0), "d" (buf1), "S" (ubuf0), "D" (ubuf1), "m" (dest),
               "a" (&c->redDither)
        );
    }
}

static inline void RENAME(yuv2rgb565_1)(SwsContext *c, const uint16_t *buf0,
                                        const uint16_t *ubuf0, const uint16_t *ubuf1,
                                        const uint16_t *vbuf0, const uint16_t *vbuf1,
                                        const uint16_t *abuf0, uint8_t *dest,
                                        int dstW, int uvalpha, enum PixelFormat dstFormat,
                                        int flags, int y)
{
    const uint16_t *buf1= buf0; //FIXME needed for RGB1/BGR1

    if (uvalpha < 2048) { // note this is not correct (shifts chrominance by 0.5 pixels) but it is a bit faster
        __asm__ volatile(
            "mov %%"REG_b", "ESP_OFFSET"(%5)        \n\t"
            "mov        %4, %%"REG_b"               \n\t"
            "push %%"REG_BP"                        \n\t"
            YSCALEYUV2RGB1(%%REGBP, %5)
            "pxor    %%mm7, %%mm7                   \n\t"
            /* mm2=B, %%mm4=G, %%mm5=R, %%mm7=0 */
#ifdef DITHER1XBPP
            "paddusb "BLUE_DITHER"(%5), %%mm2      \n\t"
            "paddusb "GREEN_DITHER"(%5), %%mm4      \n\t"
            "paddusb "RED_DITHER"(%5), %%mm5      \n\t"
#endif
            WRITERGB16(%%REGb, 8280(%5), %%REGBP)
            "pop %%"REG_BP"                         \n\t"
            "mov "ESP_OFFSET"(%5), %%"REG_b"        \n\t"
            :: "c" (buf0), "d" (buf1), "S" (ubuf0), "D" (ubuf1), "m" (dest),
               "a" (&c->redDither)
        );
    } else {
        __asm__ volatile(
            "mov %%"REG_b", "ESP_OFFSET"(%5)        \n\t"
            "mov        %4, %%"REG_b"               \n\t"
            "push %%"REG_BP"                        \n\t"
            YSCALEYUV2RGB1b(%%REGBP, %5)
            "pxor    %%mm7, %%mm7                   \n\t"
            /* mm2=B, %%mm4=G, %%mm5=R, %%mm7=0 */
#ifdef DITHER1XBPP
            "paddusb "BLUE_DITHER"(%5), %%mm2      \n\t"
            "paddusb "GREEN_DITHER"(%5), %%mm4      \n\t"
            "paddusb "RED_DITHER"(%5), %%mm5      \n\t"
#endif
            WRITERGB16(%%REGb, 8280(%5), %%REGBP)
            "pop %%"REG_BP"                         \n\t"
            "mov "ESP_OFFSET"(%5), %%"REG_b"        \n\t"
            :: "c" (buf0), "d" (buf1), "S" (ubuf0), "D" (ubuf1), "m" (dest),
               "a" (&c->redDither)
        );
    }
}

#define REAL_YSCALEYUV2PACKED1(index, c) \
    "xor            "#index", "#index"  \n\t"\
    ".p2align              4            \n\t"\
    "1:                                 \n\t"\
    "movq     (%2, "#index"), %%mm3     \n\t" /* uvbuf0[eax]*/\
    "add           "UV_OFFx2"("#c"), "#index"  \n\t" \
    "movq     (%2, "#index"), %%mm4     \n\t" /* uvbuf0[eax+2048]*/\
    "sub           "UV_OFFx2"("#c"), "#index"  \n\t" \
    "psraw                $7, %%mm3     \n\t" \
    "psraw                $7, %%mm4     \n\t" \
    "movq  (%0, "#index", 2), %%mm1     \n\t" /*buf0[eax]*/\
    "movq 8(%0, "#index", 2), %%mm7     \n\t" /*buf0[eax]*/\
    "psraw                $7, %%mm1     \n\t" \
    "psraw                $7, %%mm7     \n\t" \

#define YSCALEYUV2PACKED1(index, c)  REAL_YSCALEYUV2PACKED1(index, c)

#define REAL_YSCALEYUV2PACKED1b(index, c) \
    "xor "#index", "#index"             \n\t"\
    ".p2align              4            \n\t"\
    "1:                                 \n\t"\
    "movq     (%2, "#index"), %%mm2     \n\t" /* uvbuf0[eax]*/\
    "movq     (%3, "#index"), %%mm3     \n\t" /* uvbuf1[eax]*/\
    "add           "UV_OFFx2"("#c"), "#index"  \n\t" \
    "movq     (%2, "#index"), %%mm5     \n\t" /* uvbuf0[eax+2048]*/\
    "movq     (%3, "#index"), %%mm4     \n\t" /* uvbuf1[eax+2048]*/\
    "sub           "UV_OFFx2"("#c"), "#index"  \n\t" \
    "paddw             %%mm2, %%mm3     \n\t" /* uvbuf0[eax] + uvbuf1[eax]*/\
    "paddw             %%mm5, %%mm4     \n\t" /* uvbuf0[eax+2048] + uvbuf1[eax+2048]*/\
    "psrlw                $8, %%mm3     \n\t" \
    "psrlw                $8, %%mm4     \n\t" \
    "movq  (%0, "#index", 2), %%mm1     \n\t" /*buf0[eax]*/\
    "movq 8(%0, "#index", 2), %%mm7     \n\t" /*buf0[eax]*/\
    "psraw                $7, %%mm1     \n\t" \
    "psraw                $7, %%mm7     \n\t"
#define YSCALEYUV2PACKED1b(index, c)  REAL_YSCALEYUV2PACKED1b(index, c)

static inline void RENAME(yuv2yuyv422_1)(SwsContext *c, const uint16_t *buf0,
                                         const uint16_t *ubuf0, const uint16_t *ubuf1,
                                         const uint16_t *vbuf0, const uint16_t *vbuf1,
                                         const uint16_t *abuf0, uint8_t *dest,
                                         int dstW, int uvalpha, enum PixelFormat dstFormat,
                                         int flags, int y)
{
    const uint16_t *buf1= buf0; //FIXME needed for RGB1/BGR1

    if (uvalpha < 2048) { // note this is not correct (shifts chrominance by 0.5 pixels) but it is a bit faster
        __asm__ volatile(
            "mov %%"REG_b", "ESP_OFFSET"(%5)        \n\t"
            "mov        %4, %%"REG_b"               \n\t"
            "push %%"REG_BP"                        \n\t"
            YSCALEYUV2PACKED1(%%REGBP, %5)
            WRITEYUY2(%%REGb, 8280(%5), %%REGBP)
            "pop %%"REG_BP"                         \n\t"
            "mov "ESP_OFFSET"(%5), %%"REG_b"        \n\t"
            :: "c" (buf0), "d" (buf1), "S" (ubuf0), "D" (ubuf1), "m" (dest),
               "a" (&c->redDither)
        );
    } else {
        __asm__ volatile(
            "mov %%"REG_b", "ESP_OFFSET"(%5)        \n\t"
            "mov        %4, %%"REG_b"               \n\t"
            "push %%"REG_BP"                        \n\t"
            YSCALEYUV2PACKED1b(%%REGBP, %5)
            WRITEYUY2(%%REGb, 8280(%5), %%REGBP)
            "pop %%"REG_BP"                         \n\t"
            "mov "ESP_OFFSET"(%5), %%"REG_b"        \n\t"
            :: "c" (buf0), "d" (buf1), "S" (ubuf0), "D" (ubuf1), "m" (dest),
               "a" (&c->redDither)
        );
    }
}

#if !COMPILE_TEMPLATE_MMX2
//FIXME yuy2* can read up to 7 samples too much

static inline void RENAME(yuy2ToY)(uint8_t *dst, const uint8_t *src, int width, uint32_t *unused)
{
    __asm__ volatile(
        "movq "MANGLE(bm01010101)", %%mm2           \n\t"
        "mov                    %0, %%"REG_a"       \n\t"
        "1:                                         \n\t"
        "movq    (%1, %%"REG_a",2), %%mm0           \n\t"
        "movq   8(%1, %%"REG_a",2), %%mm1           \n\t"
        "pand                %%mm2, %%mm0           \n\t"
        "pand                %%mm2, %%mm1           \n\t"
        "packuswb            %%mm1, %%mm0           \n\t"
        "movq                %%mm0, (%2, %%"REG_a") \n\t"
        "add                    $8, %%"REG_a"       \n\t"
        " js                    1b                  \n\t"
        : : "g" ((x86_reg)-width), "r" (src+width*2), "r" (dst+width)
        : "%"REG_a
    );
}

static inline void RENAME(yuy2ToUV)(uint8_t *dstU, uint8_t *dstV, const uint8_t *src1, const uint8_t *src2, int width, uint32_t *unused)
{
    __asm__ volatile(
        "movq "MANGLE(bm01010101)", %%mm4           \n\t"
        "mov                    %0, %%"REG_a"       \n\t"
        "1:                                         \n\t"
        "movq    (%1, %%"REG_a",4), %%mm0           \n\t"
        "movq   8(%1, %%"REG_a",4), %%mm1           \n\t"
        "psrlw                  $8, %%mm0           \n\t"
        "psrlw                  $8, %%mm1           \n\t"
        "packuswb            %%mm1, %%mm0           \n\t"
        "movq                %%mm0, %%mm1           \n\t"
        "psrlw                  $8, %%mm0           \n\t"
        "pand                %%mm4, %%mm1           \n\t"
        "packuswb            %%mm0, %%mm0           \n\t"
        "packuswb            %%mm1, %%mm1           \n\t"
        "movd                %%mm0, (%3, %%"REG_a") \n\t"
        "movd                %%mm1, (%2, %%"REG_a") \n\t"
        "add                    $4, %%"REG_a"       \n\t"
        " js                    1b                  \n\t"
        : : "g" ((x86_reg)-width), "r" (src1+width*4), "r" (dstU+width), "r" (dstV+width)
        : "%"REG_a
    );
    assert(src1 == src2);
}

static inline void RENAME(LEToUV)(uint8_t *dstU, uint8_t *dstV, const uint8_t *src1, const uint8_t *src2, int width, uint32_t *unused)
{
    __asm__ volatile(
        "mov                    %0, %%"REG_a"       \n\t"
        "1:                                         \n\t"
        "movq    (%1, %%"REG_a",2), %%mm0           \n\t"
        "movq   8(%1, %%"REG_a",2), %%mm1           \n\t"
        "movq    (%2, %%"REG_a",2), %%mm2           \n\t"
        "movq   8(%2, %%"REG_a",2), %%mm3           \n\t"
        "psrlw                  $8, %%mm0           \n\t"
        "psrlw                  $8, %%mm1           \n\t"
        "psrlw                  $8, %%mm2           \n\t"
        "psrlw                  $8, %%mm3           \n\t"
        "packuswb            %%mm1, %%mm0           \n\t"
        "packuswb            %%mm3, %%mm2           \n\t"
        "movq                %%mm0, (%3, %%"REG_a") \n\t"
        "movq                %%mm2, (%4, %%"REG_a") \n\t"
        "add                    $8, %%"REG_a"       \n\t"
        " js                    1b                  \n\t"
        : : "g" ((x86_reg)-width), "r" (src1+width*2), "r" (src2+width*2), "r" (dstU+width), "r" (dstV+width)
        : "%"REG_a
    );
}

/* This is almost identical to the previous, end exists only because
 * yuy2ToY/UV)(dst, src+1, ...) would have 100% unaligned accesses. */
static inline void RENAME(uyvyToY)(uint8_t *dst, const uint8_t *src, int width, uint32_t *unused)
{
    __asm__ volatile(
        "mov                  %0, %%"REG_a"         \n\t"
        "1:                                         \n\t"
        "movq  (%1, %%"REG_a",2), %%mm0             \n\t"
        "movq 8(%1, %%"REG_a",2), %%mm1             \n\t"
        "psrlw                $8, %%mm0             \n\t"
        "psrlw                $8, %%mm1             \n\t"
        "packuswb          %%mm1, %%mm0             \n\t"
        "movq              %%mm0, (%2, %%"REG_a")   \n\t"
        "add                  $8, %%"REG_a"         \n\t"
        " js                  1b                    \n\t"
        : : "g" ((x86_reg)-width), "r" (src+width*2), "r" (dst+width)
        : "%"REG_a
    );
}

static inline void RENAME(uyvyToUV)(uint8_t *dstU, uint8_t *dstV, const uint8_t *src1, const uint8_t *src2, int width, uint32_t *unused)
{
    __asm__ volatile(
        "movq "MANGLE(bm01010101)", %%mm4           \n\t"
        "mov                    %0, %%"REG_a"       \n\t"
        "1:                                         \n\t"
        "movq    (%1, %%"REG_a",4), %%mm0           \n\t"
        "movq   8(%1, %%"REG_a",4), %%mm1           \n\t"
        "pand                %%mm4, %%mm0           \n\t"
        "pand                %%mm4, %%mm1           \n\t"
        "packuswb            %%mm1, %%mm0           \n\t"
        "movq                %%mm0, %%mm1           \n\t"
        "psrlw                  $8, %%mm0           \n\t"
        "pand                %%mm4, %%mm1           \n\t"
        "packuswb            %%mm0, %%mm0           \n\t"
        "packuswb            %%mm1, %%mm1           \n\t"
        "movd                %%mm0, (%3, %%"REG_a") \n\t"
        "movd                %%mm1, (%2, %%"REG_a") \n\t"
        "add                    $4, %%"REG_a"       \n\t"
        " js                    1b                  \n\t"
        : : "g" ((x86_reg)-width), "r" (src1+width*4), "r" (dstU+width), "r" (dstV+width)
        : "%"REG_a
    );
    assert(src1 == src2);
}

static inline void RENAME(BEToUV)(uint8_t *dstU, uint8_t *dstV, const uint8_t *src1, const uint8_t *src2, int width, uint32_t *unused)
{
    __asm__ volatile(
        "movq "MANGLE(bm01010101)", %%mm4           \n\t"
        "mov                    %0, %%"REG_a"       \n\t"
        "1:                                         \n\t"
        "movq    (%1, %%"REG_a",2), %%mm0           \n\t"
        "movq   8(%1, %%"REG_a",2), %%mm1           \n\t"
        "movq    (%2, %%"REG_a",2), %%mm2           \n\t"
        "movq   8(%2, %%"REG_a",2), %%mm3           \n\t"
        "pand                %%mm4, %%mm0           \n\t"
        "pand                %%mm4, %%mm1           \n\t"
        "pand                %%mm4, %%mm2           \n\t"
        "pand                %%mm4, %%mm3           \n\t"
        "packuswb            %%mm1, %%mm0           \n\t"
        "packuswb            %%mm3, %%mm2           \n\t"
        "movq                %%mm0, (%3, %%"REG_a") \n\t"
        "movq                %%mm2, (%4, %%"REG_a") \n\t"
        "add                    $8, %%"REG_a"       \n\t"
        " js                    1b                  \n\t"
        : : "g" ((x86_reg)-width), "r" (src1+width*2), "r" (src2+width*2), "r" (dstU+width), "r" (dstV+width)
        : "%"REG_a
    );
}

static inline void RENAME(nvXXtoUV)(uint8_t *dst1, uint8_t *dst2,
                                    const uint8_t *src, int width)
{
    __asm__ volatile(
        "movq "MANGLE(bm01010101)", %%mm4           \n\t"
        "mov                    %0, %%"REG_a"       \n\t"
        "1:                                         \n\t"
        "movq    (%1, %%"REG_a",2), %%mm0           \n\t"
        "movq   8(%1, %%"REG_a",2), %%mm1           \n\t"
        "movq                %%mm0, %%mm2           \n\t"
        "movq                %%mm1, %%mm3           \n\t"
        "pand                %%mm4, %%mm0           \n\t"
        "pand                %%mm4, %%mm1           \n\t"
        "psrlw                  $8, %%mm2           \n\t"
        "psrlw                  $8, %%mm3           \n\t"
        "packuswb            %%mm1, %%mm0           \n\t"
        "packuswb            %%mm3, %%mm2           \n\t"
        "movq                %%mm0, (%2, %%"REG_a") \n\t"
        "movq                %%mm2, (%3, %%"REG_a") \n\t"
        "add                    $8, %%"REG_a"       \n\t"
        " js                    1b                  \n\t"
        : : "g" ((x86_reg)-width), "r" (src+width*2), "r" (dst1+width), "r" (dst2+width)
        : "%"REG_a
    );
}

static inline void RENAME(nv12ToUV)(uint8_t *dstU, uint8_t *dstV,
                                    const uint8_t *src1, const uint8_t *src2,
                                    int width, uint32_t *unused)
{
    RENAME(nvXXtoUV)(dstU, dstV, src1, width);
}

static inline void RENAME(nv21ToUV)(uint8_t *dstU, uint8_t *dstV,
                                    const uint8_t *src1, const uint8_t *src2,
                                    int width, uint32_t *unused)
{
    RENAME(nvXXtoUV)(dstV, dstU, src1, width);
}
#endif /* !COMPILE_TEMPLATE_MMX2 */

static inline void RENAME(bgr24ToY_mmx)(int16_t *dst, const uint8_t *src, int width, enum PixelFormat srcFormat)
{

    if(srcFormat == PIX_FMT_BGR24) {
        __asm__ volatile(
            "movq  "MANGLE(ff_bgr24toY1Coeff)", %%mm5       \n\t"
            "movq  "MANGLE(ff_bgr24toY2Coeff)", %%mm6       \n\t"
            :
        );
    } else {
        __asm__ volatile(
            "movq  "MANGLE(ff_rgb24toY1Coeff)", %%mm5       \n\t"
            "movq  "MANGLE(ff_rgb24toY2Coeff)", %%mm6       \n\t"
            :
        );
    }

    __asm__ volatile(
        "movq  "MANGLE(ff_bgr24toYOffset)", %%mm4   \n\t"
        "mov                        %2, %%"REG_a"   \n\t"
        "pxor                    %%mm7, %%mm7       \n\t"
        "1:                                         \n\t"
        PREFETCH"               64(%0)              \n\t"
        "movd                     (%0), %%mm0       \n\t"
        "movd                    2(%0), %%mm1       \n\t"
        "movd                    6(%0), %%mm2       \n\t"
        "movd                    8(%0), %%mm3       \n\t"
        "add                       $12, %0          \n\t"
        "punpcklbw               %%mm7, %%mm0       \n\t"
        "punpcklbw               %%mm7, %%mm1       \n\t"
        "punpcklbw               %%mm7, %%mm2       \n\t"
        "punpcklbw               %%mm7, %%mm3       \n\t"
        "pmaddwd                 %%mm5, %%mm0       \n\t"
        "pmaddwd                 %%mm6, %%mm1       \n\t"
        "pmaddwd                 %%mm5, %%mm2       \n\t"
        "pmaddwd                 %%mm6, %%mm3       \n\t"
        "paddd                   %%mm1, %%mm0       \n\t"
        "paddd                   %%mm3, %%mm2       \n\t"
        "paddd                   %%mm4, %%mm0       \n\t"
        "paddd                   %%mm4, %%mm2       \n\t"
        "psrad                     $9, %%mm0       \n\t"
        "psrad                     $9, %%mm2       \n\t"
        "packssdw                %%mm2, %%mm0       \n\t"
        "movq                %%mm0, (%1, %%"REG_a") \n\t"
        "add                        $8, %%"REG_a"   \n\t"
        " js                        1b              \n\t"
    : "+r" (src)
    : "r" (dst+width), "g" ((x86_reg)-2*width)
    : "%"REG_a
    );
}

static inline void RENAME(bgr24ToUV_mmx)(int16_t *dstU, int16_t *dstV, const uint8_t *src, int width, enum PixelFormat srcFormat)
{
    __asm__ volatile(
        "movq                    24(%4), %%mm6       \n\t"
        "mov                        %3, %%"REG_a"   \n\t"
        "pxor                    %%mm7, %%mm7       \n\t"
        "1:                                         \n\t"
        PREFETCH"               64(%0)              \n\t"
        "movd                     (%0), %%mm0       \n\t"
        "movd                    2(%0), %%mm1       \n\t"
        "punpcklbw               %%mm7, %%mm0       \n\t"
        "punpcklbw               %%mm7, %%mm1       \n\t"
        "movq                    %%mm0, %%mm2       \n\t"
        "movq                    %%mm1, %%mm3       \n\t"
        "pmaddwd                  (%4), %%mm0       \n\t"
        "pmaddwd                 8(%4), %%mm1       \n\t"
        "pmaddwd                16(%4), %%mm2       \n\t"
        "pmaddwd                 %%mm6, %%mm3       \n\t"
        "paddd                   %%mm1, %%mm0       \n\t"
        "paddd                   %%mm3, %%mm2       \n\t"

        "movd                    6(%0), %%mm1       \n\t"
        "movd                    8(%0), %%mm3       \n\t"
        "add                       $12, %0          \n\t"
        "punpcklbw               %%mm7, %%mm1       \n\t"
        "punpcklbw               %%mm7, %%mm3       \n\t"
        "movq                    %%mm1, %%mm4       \n\t"
        "movq                    %%mm3, %%mm5       \n\t"
        "pmaddwd                  (%4), %%mm1       \n\t"
        "pmaddwd                 8(%4), %%mm3       \n\t"
        "pmaddwd                16(%4), %%mm4       \n\t"
        "pmaddwd                 %%mm6, %%mm5       \n\t"
        "paddd                   %%mm3, %%mm1       \n\t"
        "paddd                   %%mm5, %%mm4       \n\t"

        "movq "MANGLE(ff_bgr24toUVOffset)", %%mm3       \n\t"
        "paddd                   %%mm3, %%mm0       \n\t"
        "paddd                   %%mm3, %%mm2       \n\t"
        "paddd                   %%mm3, %%mm1       \n\t"
        "paddd                   %%mm3, %%mm4       \n\t"
        "psrad                     $9, %%mm0       \n\t"
        "psrad                     $9, %%mm2       \n\t"
        "psrad                     $9, %%mm1       \n\t"
        "psrad                     $9, %%mm4       \n\t"
        "packssdw                %%mm1, %%mm0       \n\t"
        "packssdw                %%mm4, %%mm2       \n\t"
        "movq                %%mm0, (%1, %%"REG_a") \n\t"
        "movq                %%mm2, (%2, %%"REG_a") \n\t"
        "add                        $8, %%"REG_a"   \n\t"
        " js                        1b              \n\t"
    : "+r" (src)
    : "r" (dstU+width), "r" (dstV+width), "g" ((x86_reg)-2*width), "r"(ff_bgr24toUV[srcFormat == PIX_FMT_RGB24])
    : "%"REG_a
    );
}

static inline void RENAME(bgr24ToY)(int16_t *dst, const uint8_t *src, int width, uint32_t *unused)
{
    RENAME(bgr24ToY_mmx)(dst, src, width, PIX_FMT_BGR24);
}

static inline void RENAME(bgr24ToUV)(int16_t *dstU, int16_t *dstV, const uint8_t *src1, const uint8_t *src2, int width, uint32_t *unused)
{
    RENAME(bgr24ToUV_mmx)(dstU, dstV, src1, width, PIX_FMT_BGR24);
    assert(src1 == src2);
}

static inline void RENAME(rgb24ToY)(int16_t *dst, const uint8_t *src, int width, uint32_t *unused)
{
    RENAME(bgr24ToY_mmx)(dst, src, width, PIX_FMT_RGB24);
}

static inline void RENAME(rgb24ToUV)(int16_t *dstU, int16_t *dstV, const uint8_t *src1, const uint8_t *src2, int width, uint32_t *unused)
{
    assert(src1==src2);
    RENAME(bgr24ToUV_mmx)(dstU, dstV, src1, width, PIX_FMT_RGB24);
}

#if !COMPILE_TEMPLATE_MMX2
// bilinear / bicubic scaling
static inline void RENAME(hScale)(int16_t *dst, int dstW, const uint8_t *src, int srcW, int xInc,
                                  const int16_t *filter, const int16_t *filterPos, int filterSize)
{
    assert(filterSize % 4 == 0 && filterSize>0);
    if (filterSize==4) { // Always true for upscaling, sometimes for down, too.
        x86_reg counter= -2*dstW;
        filter-= counter*2;
        filterPos-= counter/2;
        dst-= counter/2;
        __asm__ volatile(
#if defined(PIC)
            "push            %%"REG_b"              \n\t"
#endif
            "pxor                %%mm7, %%mm7       \n\t"
            "push           %%"REG_BP"              \n\t" // we use 7 regs here ...
            "mov             %%"REG_a", %%"REG_BP"  \n\t"
            ".p2align                4              \n\t"
            "1:                                     \n\t"
            "movzwl   (%2, %%"REG_BP"), %%eax       \n\t"
            "movzwl  2(%2, %%"REG_BP"), %%ebx       \n\t"
            "movq  (%1, %%"REG_BP", 4), %%mm1       \n\t"
            "movq 8(%1, %%"REG_BP", 4), %%mm3       \n\t"
            "movd      (%3, %%"REG_a"), %%mm0       \n\t"
            "movd      (%3, %%"REG_b"), %%mm2       \n\t"
            "punpcklbw           %%mm7, %%mm0       \n\t"
            "punpcklbw           %%mm7, %%mm2       \n\t"
            "pmaddwd             %%mm1, %%mm0       \n\t"
            "pmaddwd             %%mm2, %%mm3       \n\t"
            "movq                %%mm0, %%mm4       \n\t"
            "punpckldq           %%mm3, %%mm0       \n\t"
            "punpckhdq           %%mm3, %%mm4       \n\t"
            "paddd               %%mm4, %%mm0       \n\t"
            "psrad                  $7, %%mm0       \n\t"
            "packssdw            %%mm0, %%mm0       \n\t"
            "movd                %%mm0, (%4, %%"REG_BP")    \n\t"
            "add                    $4, %%"REG_BP"  \n\t"
            " jnc                   1b              \n\t"

            "pop            %%"REG_BP"              \n\t"
#if defined(PIC)
            "pop             %%"REG_b"              \n\t"
#endif
            : "+a" (counter)
            : "c" (filter), "d" (filterPos), "S" (src), "D" (dst)
#if !defined(PIC)
            : "%"REG_b
#endif
        );
    } else if (filterSize==8) {
        x86_reg counter= -2*dstW;
        filter-= counter*4;
        filterPos-= counter/2;
        dst-= counter/2;
        __asm__ volatile(
#if defined(PIC)
            "push             %%"REG_b"             \n\t"
#endif
            "pxor                 %%mm7, %%mm7      \n\t"
            "push            %%"REG_BP"             \n\t" // we use 7 regs here ...
            "mov              %%"REG_a", %%"REG_BP" \n\t"
            ".p2align                 4             \n\t"
            "1:                                     \n\t"
            "movzwl    (%2, %%"REG_BP"), %%eax      \n\t"
            "movzwl   2(%2, %%"REG_BP"), %%ebx      \n\t"
            "movq   (%1, %%"REG_BP", 8), %%mm1      \n\t"
            "movq 16(%1, %%"REG_BP", 8), %%mm3      \n\t"
            "movd       (%3, %%"REG_a"), %%mm0      \n\t"
            "movd       (%3, %%"REG_b"), %%mm2      \n\t"
            "punpcklbw            %%mm7, %%mm0      \n\t"
            "punpcklbw            %%mm7, %%mm2      \n\t"
            "pmaddwd              %%mm1, %%mm0      \n\t"
            "pmaddwd              %%mm2, %%mm3      \n\t"

            "movq  8(%1, %%"REG_BP", 8), %%mm1      \n\t"
            "movq 24(%1, %%"REG_BP", 8), %%mm5      \n\t"
            "movd      4(%3, %%"REG_a"), %%mm4      \n\t"
            "movd      4(%3, %%"REG_b"), %%mm2      \n\t"
            "punpcklbw            %%mm7, %%mm4      \n\t"
            "punpcklbw            %%mm7, %%mm2      \n\t"
            "pmaddwd              %%mm1, %%mm4      \n\t"
            "pmaddwd              %%mm2, %%mm5      \n\t"
            "paddd                %%mm4, %%mm0      \n\t"
            "paddd                %%mm5, %%mm3      \n\t"
            "movq                 %%mm0, %%mm4      \n\t"
            "punpckldq            %%mm3, %%mm0      \n\t"
            "punpckhdq            %%mm3, %%mm4      \n\t"
            "paddd                %%mm4, %%mm0      \n\t"
            "psrad                   $7, %%mm0      \n\t"
            "packssdw             %%mm0, %%mm0      \n\t"
            "movd                 %%mm0, (%4, %%"REG_BP")   \n\t"
            "add                     $4, %%"REG_BP" \n\t"
            " jnc                    1b             \n\t"

            "pop             %%"REG_BP"             \n\t"
#if defined(PIC)
            "pop              %%"REG_b"             \n\t"
#endif
            : "+a" (counter)
            : "c" (filter), "d" (filterPos), "S" (src), "D" (dst)
#if !defined(PIC)
            : "%"REG_b
#endif
        );
    } else {
        const uint8_t *offset = src+filterSize;
        x86_reg counter= -2*dstW;
        //filter-= counter*filterSize/2;
        filterPos-= counter/2;
        dst-= counter/2;
        __asm__ volatile(
            "pxor                  %%mm7, %%mm7     \n\t"
            ".p2align                  4            \n\t"
            "1:                                     \n\t"
            "mov                      %2, %%"REG_c" \n\t"
            "movzwl      (%%"REG_c", %0), %%eax     \n\t"
            "movzwl     2(%%"REG_c", %0), %%edx     \n\t"
            "mov                      %5, %%"REG_c" \n\t"
            "pxor                  %%mm4, %%mm4     \n\t"
            "pxor                  %%mm5, %%mm5     \n\t"
            "2:                                     \n\t"
            "movq                   (%1), %%mm1     \n\t"
            "movq               (%1, %6), %%mm3     \n\t"
            "movd (%%"REG_c", %%"REG_a"), %%mm0     \n\t"
            "movd (%%"REG_c", %%"REG_d"), %%mm2     \n\t"
            "punpcklbw             %%mm7, %%mm0     \n\t"
            "punpcklbw             %%mm7, %%mm2     \n\t"
            "pmaddwd               %%mm1, %%mm0     \n\t"
            "pmaddwd               %%mm2, %%mm3     \n\t"
            "paddd                 %%mm3, %%mm5     \n\t"
            "paddd                 %%mm0, %%mm4     \n\t"
            "add                      $8, %1        \n\t"
            "add                      $4, %%"REG_c" \n\t"
            "cmp                      %4, %%"REG_c" \n\t"
            " jb                      2b            \n\t"
            "add                      %6, %1        \n\t"
            "movq                  %%mm4, %%mm0     \n\t"
            "punpckldq             %%mm5, %%mm4     \n\t"
            "punpckhdq             %%mm5, %%mm0     \n\t"
            "paddd                 %%mm0, %%mm4     \n\t"
            "psrad                    $7, %%mm4     \n\t"
            "packssdw              %%mm4, %%mm4     \n\t"
            "mov                      %3, %%"REG_a" \n\t"
            "movd                  %%mm4, (%%"REG_a", %0)   \n\t"
            "add                      $4, %0        \n\t"
            " jnc                     1b            \n\t"

            : "+r" (counter), "+r" (filter)
            : "m" (filterPos), "m" (dst), "m"(offset),
            "m" (src), "r" ((x86_reg)filterSize*2)
            : "%"REG_a, "%"REG_c, "%"REG_d
        );
    }
}
#endif /* !COMPILE_TEMPLATE_MMX2 */

static inline void RENAME(hScale16)(int16_t *dst, int dstW, const uint16_t *src, int srcW, int xInc,
                                    const int16_t *filter, const int16_t *filterPos, long filterSize, int shift)
{
    int i, j;

    assert(filterSize % 4 == 0 && filterSize>0);
    if (filterSize==4 && shift<15) { // Always true for upscaling, sometimes for down, too.
        x86_reg counter= -2*dstW;
        filter-= counter*2;
        filterPos-= counter/2;
        dst-= counter/2;
        __asm__ volatile(
            "movd                   %5, %%mm7       \n\t"
#if defined(PIC)
            "push            %%"REG_b"              \n\t"
#endif
            "push           %%"REG_BP"              \n\t" // we use 7 regs here ...
            "mov             %%"REG_a", %%"REG_BP"  \n\t"
            ".p2align                4              \n\t"
            "1:                                     \n\t"
            "movzwl   (%2, %%"REG_BP"), %%eax       \n\t"
            "movzwl  2(%2, %%"REG_BP"), %%ebx       \n\t"
            "movq  (%1, %%"REG_BP", 4), %%mm1       \n\t"
            "movq 8(%1, %%"REG_BP", 4), %%mm3       \n\t"
            "movq      (%3, %%"REG_a", 2), %%mm0    \n\t"
            "movq      (%3, %%"REG_b", 2), %%mm2    \n\t"
            "pmaddwd             %%mm1, %%mm0       \n\t"
            "pmaddwd             %%mm2, %%mm3       \n\t"
            "movq                %%mm0, %%mm4       \n\t"
            "punpckldq           %%mm3, %%mm0       \n\t"
            "punpckhdq           %%mm3, %%mm4       \n\t"
            "paddd               %%mm4, %%mm0       \n\t"
            "psrad               %%mm7, %%mm0       \n\t"
            "packssdw            %%mm0, %%mm0       \n\t"
            "movd                %%mm0, (%4, %%"REG_BP")    \n\t"
            "add                    $4, %%"REG_BP"  \n\t"
            " jnc                   1b              \n\t"

            "pop            %%"REG_BP"              \n\t"
#if defined(PIC)
            "pop             %%"REG_b"              \n\t"
#endif
            : "+a" (counter)
            : "c" (filter), "d" (filterPos), "S" (src), "D" (dst), "m"(shift)
#if !defined(PIC)
            : "%"REG_b
#endif
        );
    } else if (filterSize==8 && shift<15) {
        x86_reg counter= -2*dstW;
        filter-= counter*4;
        filterPos-= counter/2;
        dst-= counter/2;
        __asm__ volatile(
            "movd                   %5, %%mm7       \n\t"
#if defined(PIC)
            "push            %%"REG_b"              \n\t"
#endif
            "push            %%"REG_BP"             \n\t" // we use 7 regs here ...
            "mov              %%"REG_a", %%"REG_BP" \n\t"
            ".p2align                 4             \n\t"
            "1:                                     \n\t"
            "movzwl    (%2, %%"REG_BP"), %%eax      \n\t"
            "movzwl   2(%2, %%"REG_BP"), %%ebx      \n\t"
            "movq   (%1, %%"REG_BP", 8), %%mm1      \n\t"
            "movq 16(%1, %%"REG_BP", 8), %%mm3      \n\t"
            "movq       (%3, %%"REG_a", 2), %%mm0   \n\t"
            "movq       (%3, %%"REG_b", 2), %%mm2   \n\t"
            "pmaddwd              %%mm1, %%mm0      \n\t"
            "pmaddwd              %%mm2, %%mm3      \n\t"

            "movq  8(%1, %%"REG_BP", 8), %%mm1      \n\t"
            "movq 24(%1, %%"REG_BP", 8), %%mm5      \n\t"
            "movq      8(%3, %%"REG_a", 2), %%mm4   \n\t"
            "movq      8(%3, %%"REG_b", 2), %%mm2   \n\t"
            "pmaddwd              %%mm1, %%mm4      \n\t"
            "pmaddwd              %%mm2, %%mm5      \n\t"
            "paddd                %%mm4, %%mm0      \n\t"
            "paddd                %%mm5, %%mm3      \n\t"
            "movq                 %%mm0, %%mm4      \n\t"
            "punpckldq            %%mm3, %%mm0      \n\t"
            "punpckhdq            %%mm3, %%mm4      \n\t"
            "paddd                %%mm4, %%mm0      \n\t"
            "psrad                %%mm7, %%mm0      \n\t"
            "packssdw             %%mm0, %%mm0      \n\t"
            "movd                 %%mm0, (%4, %%"REG_BP")   \n\t"
            "add                     $4, %%"REG_BP" \n\t"
            " jnc                    1b             \n\t"

            "pop             %%"REG_BP"             \n\t"
#if defined(PIC)
            "pop             %%"REG_b"              \n\t"
#endif
            : "+a" (counter)
            : "c" (filter), "d" (filterPos), "S" (src), "D" (dst), "m"(shift)
#if !defined(PIC)
            : "%"REG_b
#endif
        );
    } else if (shift<15){
        const uint16_t *offset = src+filterSize;
        x86_reg counter= -2*dstW;
        //filter-= counter*filterSize/2;
        filterPos-= counter/2;
        dst-= counter/2;
        __asm__ volatile(
            "movd                   %7, %%mm7       \n\t"
            ".p2align                  4            \n\t"
            "1:                                     \n\t"
            "mov                      %2, %%"REG_c" \n\t"
            "movzwl      (%%"REG_c", %0), %%eax     \n\t"
            "movzwl     2(%%"REG_c", %0), %%edx     \n\t"
            "mov                      %5, %%"REG_c" \n\t"
            "pxor                  %%mm4, %%mm4     \n\t"
            "pxor                  %%mm5, %%mm5     \n\t"
            "2:                                     \n\t"
            "movq                   (%1), %%mm1     \n\t"
            "movq               (%1, %6), %%mm3     \n\t"
            "movq (%%"REG_c", %%"REG_a", 2), %%mm0     \n\t"
            "movq (%%"REG_c", %%"REG_d", 2), %%mm2     \n\t"
            "pmaddwd               %%mm1, %%mm0     \n\t"
            "pmaddwd               %%mm2, %%mm3     \n\t"
            "paddd                 %%mm3, %%mm5     \n\t"
            "paddd                 %%mm0, %%mm4     \n\t"
            "add                      $8, %1        \n\t"
            "add                      $8, %%"REG_c" \n\t"
            "cmp                      %4, %%"REG_c" \n\t"
            " jb                      2b            \n\t"
            "add                      %6, %1        \n\t"
            "movq                  %%mm4, %%mm0     \n\t"
            "punpckldq             %%mm5, %%mm4     \n\t"
            "punpckhdq             %%mm5, %%mm0     \n\t"
            "paddd                 %%mm0, %%mm4     \n\t"
            "psrad                 %%mm7, %%mm4     \n\t"
            "packssdw              %%mm4, %%mm4     \n\t"
            "mov                      %3, %%"REG_a" \n\t"
            "movd                  %%mm4, (%%"REG_a", %0)   \n\t"
            "add                      $4, %0        \n\t"
            " jnc                     1b            \n\t"

            : "+r" (counter), "+r" (filter)
            : "m" (filterPos), "m" (dst), "m"(offset),
            "m" (src), "r" ((x86_reg)filterSize*2), "m"(shift)
            : "%"REG_a, "%"REG_c, "%"REG_d
        );
    } else
    for (i=0; i<dstW; i++) {
        int srcPos= filterPos[i];
        int val=0;
        for (j=0; j<filterSize; j++) {
            val += ((int)src[srcPos + j])*filter[filterSize*i + j];
        }
        dst[i] = FFMIN(val>>shift, (1<<15)-1); // the cubic equation does overflow ...
    }
}


#if COMPILE_TEMPLATE_MMX2
static inline void RENAME(hyscale_fast)(SwsContext *c, int16_t *dst,
                                        int dstWidth, const uint8_t *src, int srcW,
                                        int xInc)
{
    int16_t *filterPos = c->hLumFilterPos;
    int16_t *filter    = c->hLumFilter;
    void    *mmx2FilterCode= c->lumMmx2FilterCode;
    int i;
#if defined(PIC)
    DECLARE_ALIGNED(8, uint64_t, ebxsave);
#endif

    __asm__ volatile(
#if defined(PIC)
        "mov               %%"REG_b", %5        \n\t"
#endif
        "pxor                  %%mm7, %%mm7     \n\t"
        "mov                      %0, %%"REG_c" \n\t"
        "mov                      %1, %%"REG_D" \n\t"
        "mov                      %2, %%"REG_d" \n\t"
        "mov                      %3, %%"REG_b" \n\t"
        "xor               %%"REG_a", %%"REG_a" \n\t" // i
        PREFETCH"        (%%"REG_c")            \n\t"
        PREFETCH"      32(%%"REG_c")            \n\t"
        PREFETCH"      64(%%"REG_c")            \n\t"

#if ARCH_X86_64
#define CALL_MMX2_FILTER_CODE \
        "movl            (%%"REG_b"), %%esi     \n\t"\
        "call                    *%4            \n\t"\
        "movl (%%"REG_b", %%"REG_a"), %%esi     \n\t"\
        "add               %%"REG_S", %%"REG_c" \n\t"\
        "add               %%"REG_a", %%"REG_D" \n\t"\
        "xor               %%"REG_a", %%"REG_a" \n\t"\

#else
#define CALL_MMX2_FILTER_CODE \
        "movl (%%"REG_b"), %%esi        \n\t"\
        "call         *%4                       \n\t"\
        "addl (%%"REG_b", %%"REG_a"), %%"REG_c" \n\t"\
        "add               %%"REG_a", %%"REG_D" \n\t"\
        "xor               %%"REG_a", %%"REG_a" \n\t"\

#endif /* ARCH_X86_64 */

        CALL_MMX2_FILTER_CODE
        CALL_MMX2_FILTER_CODE
        CALL_MMX2_FILTER_CODE
        CALL_MMX2_FILTER_CODE
        CALL_MMX2_FILTER_CODE
        CALL_MMX2_FILTER_CODE
        CALL_MMX2_FILTER_CODE
        CALL_MMX2_FILTER_CODE

#if defined(PIC)
        "mov                      %5, %%"REG_b" \n\t"
#endif
        :: "m" (src), "m" (dst), "m" (filter), "m" (filterPos),
           "m" (mmx2FilterCode)
#if defined(PIC)
          ,"m" (ebxsave)
#endif
        : "%"REG_a, "%"REG_c, "%"REG_d, "%"REG_S, "%"REG_D
#if !defined(PIC)
         ,"%"REG_b
#endif
    );

    for (i=dstWidth-1; (i*xInc)>>16 >=srcW-1; i--)
        dst[i] = src[srcW-1]*128;
}

static inline void RENAME(hcscale_fast)(SwsContext *c, int16_t *dst1, int16_t *dst2,
                                        int dstWidth, const uint8_t *src1,
                                        const uint8_t *src2, int srcW, int xInc)
{
    int16_t *filterPos = c->hChrFilterPos;
    int16_t *filter    = c->hChrFilter;
    void    *mmx2FilterCode= c->chrMmx2FilterCode;
    int i;
#if defined(PIC)
    DECLARE_ALIGNED(8, uint64_t, ebxsave);
#endif

    __asm__ volatile(
#if defined(PIC)
        "mov          %%"REG_b", %7         \n\t"
#endif
        "pxor             %%mm7, %%mm7      \n\t"
        "mov                 %0, %%"REG_c"  \n\t"
        "mov                 %1, %%"REG_D"  \n\t"
        "mov                 %2, %%"REG_d"  \n\t"
        "mov                 %3, %%"REG_b"  \n\t"
        "xor          %%"REG_a", %%"REG_a"  \n\t" // i
        PREFETCH"   (%%"REG_c")             \n\t"
        PREFETCH" 32(%%"REG_c")             \n\t"
        PREFETCH" 64(%%"REG_c")             \n\t"

        CALL_MMX2_FILTER_CODE
        CALL_MMX2_FILTER_CODE
        CALL_MMX2_FILTER_CODE
        CALL_MMX2_FILTER_CODE
        "xor          %%"REG_a", %%"REG_a"  \n\t" // i
        "mov                 %5, %%"REG_c"  \n\t" // src
        "mov                 %6, %%"REG_D"  \n\t" // buf2
        PREFETCH"   (%%"REG_c")             \n\t"
        PREFETCH" 32(%%"REG_c")             \n\t"
        PREFETCH" 64(%%"REG_c")             \n\t"

        CALL_MMX2_FILTER_CODE
        CALL_MMX2_FILTER_CODE
        CALL_MMX2_FILTER_CODE
        CALL_MMX2_FILTER_CODE

#if defined(PIC)
        "mov %7, %%"REG_b"    \n\t"
#endif
        :: "m" (src1), "m" (dst1), "m" (filter), "m" (filterPos),
           "m" (mmx2FilterCode), "m" (src2), "m"(dst2)
#if defined(PIC)
          ,"m" (ebxsave)
#endif
        : "%"REG_a, "%"REG_c, "%"REG_d, "%"REG_S, "%"REG_D
#if !defined(PIC)
         ,"%"REG_b
#endif
    );

    for (i=dstWidth-1; (i*xInc)>>16 >=srcW-1; i--) {
        dst1[i] = src1[srcW-1]*128;
        dst2[i] = src2[srcW-1]*128;
    }
}
#endif /* COMPILE_TEMPLATE_MMX2 */

static void RENAME(sws_init_swScale)(SwsContext *c)
{
    enum PixelFormat srcFormat = c->srcFormat,
                     dstFormat = c->dstFormat;

    if (!is16BPS(dstFormat) && !is9_OR_10BPS(dstFormat) && dstFormat != PIX_FMT_NV12
        && dstFormat != PIX_FMT_NV21 && !(c->flags & SWS_BITEXACT)) {
            if (c->flags & SWS_ACCURATE_RND) {
                c->yuv2yuv1 = RENAME(yuv2yuv1_ar    );
                c->yuv2yuvX = RENAME(yuv2yuvX_ar    );
                if (!(c->flags & SWS_FULL_CHR_H_INT)) {
                    switch (c->dstFormat) {
                    case PIX_FMT_RGB32:   c->yuv2packedX = RENAME(yuv2rgb32_X_ar);   break;
                    case PIX_FMT_BGR24:   c->yuv2packedX = RENAME(yuv2bgr24_X_ar);   break;
                    case PIX_FMT_RGB555:  c->yuv2packedX = RENAME(yuv2rgb555_X_ar);  break;
                    case PIX_FMT_RGB565:  c->yuv2packedX = RENAME(yuv2rgb565_X_ar);  break;
                    case PIX_FMT_YUYV422: c->yuv2packedX = RENAME(yuv2yuyv422_X_ar); break;
                    default: break;
                    }
                }
            } else {
                int should_dither= isNBPS(c->srcFormat) || is16BPS(c->srcFormat);
                c->yuv2yuv1 = should_dither ? RENAME(yuv2yuv1_ar    ) : RENAME(yuv2yuv1    );
                c->yuv2yuvX = RENAME(yuv2yuvX    );
                if (!(c->flags & SWS_FULL_CHR_H_INT)) {
                    switch (c->dstFormat) {
                    case PIX_FMT_RGB32:   c->yuv2packedX = RENAME(yuv2rgb32_X);   break;
                    case PIX_FMT_BGR24:   c->yuv2packedX = RENAME(yuv2bgr24_X);   break;
                    case PIX_FMT_RGB555:  c->yuv2packedX = RENAME(yuv2rgb555_X);  break;
                    case PIX_FMT_RGB565:  c->yuv2packedX = RENAME(yuv2rgb565_X);  break;
                    case PIX_FMT_YUYV422: c->yuv2packedX = RENAME(yuv2yuyv422_X); break;
                    default: break;
                    }
                }
            }
        if (!(c->flags & SWS_FULL_CHR_H_INT)) {
            switch (c->dstFormat) {
            case PIX_FMT_RGB32:
                c->yuv2packed1 = RENAME(yuv2rgb32_1);
                c->yuv2packed2 = RENAME(yuv2rgb32_2);
                break;
            case PIX_FMT_BGR24:
                c->yuv2packed1 = RENAME(yuv2bgr24_1);
                c->yuv2packed2 = RENAME(yuv2bgr24_2);
                break;
            case PIX_FMT_RGB555:
                c->yuv2packed1 = RENAME(yuv2rgb555_1);
                c->yuv2packed2 = RENAME(yuv2rgb555_2);
                break;
            case PIX_FMT_RGB565:
                c->yuv2packed1 = RENAME(yuv2rgb565_1);
                c->yuv2packed2 = RENAME(yuv2rgb565_2);
                break;
            case PIX_FMT_YUYV422:
                c->yuv2packed1 = RENAME(yuv2yuyv422_1);
                c->yuv2packed2 = RENAME(yuv2yuyv422_2);
                break;
            default:
                break;
            }
        }
    }

#if !COMPILE_TEMPLATE_MMX2
    c->hScale       = RENAME(hScale      );
#endif /* !COMPILE_TEMPLATE_MMX2 */

    // Use the new MMX scaler if the MMX2 one can't be used (it is faster than the x86 ASM one).
#if COMPILE_TEMPLATE_MMX2
    if (c->flags & SWS_FAST_BILINEAR && c->canMMX2BeUsed)
    {
        c->hyscale_fast = RENAME(hyscale_fast);
        c->hcscale_fast = RENAME(hcscale_fast);
    } else {
#endif /* COMPILE_TEMPLATE_MMX2 */
        c->hyscale_fast = NULL;
        c->hcscale_fast = NULL;
#if COMPILE_TEMPLATE_MMX2
    }
#endif /* COMPILE_TEMPLATE_MMX2 */

#if !COMPILE_TEMPLATE_MMX2
    switch(srcFormat) {
        case PIX_FMT_YUYV422  : c->chrToYV12 = RENAME(yuy2ToUV); break;
        case PIX_FMT_UYVY422  : c->chrToYV12 = RENAME(uyvyToUV); break;
        case PIX_FMT_NV12     : c->chrToYV12 = RENAME(nv12ToUV); break;
        case PIX_FMT_NV21     : c->chrToYV12 = RENAME(nv21ToUV); break;
        case PIX_FMT_GRAY16LE :
        case PIX_FMT_YUV420P9LE:
        case PIX_FMT_YUV422P10LE:
        case PIX_FMT_YUV420P10LE:
        case PIX_FMT_YUV420P16LE:
        case PIX_FMT_YUV422P16LE:
        case PIX_FMT_YUV444P16LE: c->hScale16= RENAME(hScale16); break;
    }
#endif /* !COMPILE_TEMPLATE_MMX2 */
    if (!c->chrSrcHSubSample) {
        switch(srcFormat) {
        case PIX_FMT_BGR24  : c->chrToYV12 = RENAME(bgr24ToUV); break;
        case PIX_FMT_RGB24  : c->chrToYV12 = RENAME(rgb24ToUV); break;
        default: break;
        }
    }

    switch (srcFormat) {
#if !COMPILE_TEMPLATE_MMX2
    case PIX_FMT_YUYV422  :
    case PIX_FMT_Y400A    :
                            c->lumToYV12 = RENAME(yuy2ToY); break;
    case PIX_FMT_UYVY422  :
                            c->lumToYV12 = RENAME(uyvyToY); break;
#endif /* !COMPILE_TEMPLATE_MMX2 */
    case PIX_FMT_BGR24    : c->lumToYV12 = RENAME(bgr24ToY); break;
    case PIX_FMT_RGB24    : c->lumToYV12 = RENAME(rgb24ToY); break;
    default: break;
    }
#if !COMPILE_TEMPLATE_MMX2
    if (c->alpPixBuf) {
        switch (srcFormat) {
        case PIX_FMT_Y400A  : c->alpToYV12 = RENAME(yuy2ToY); break;
        default: break;
        }
    }
#endif /* !COMPILE_TEMPLATE_MMX2 */
    if(isAnyRGB(c->srcFormat))
        c->hScale16= RENAME(hScale16);
}<|MERGE_RESOLUTION|>--- conflicted
+++ resolved
@@ -214,26 +214,6 @@
     }
 }
 
-<<<<<<< HEAD
-#define YSCALEYUV2YV121_ACCURATE \
-    "mov %2, %%"REG_a"                    \n\t"\
-    "movq               0(%3), %%mm6      \n\t"\
-    "movq               8(%3), %%mm7      \n\t"\
-    ".p2align                4            \n\t" /* FIXME Unroll? */\
-    "1:                                   \n\t"\
-    "movq  (%0, %%"REG_a", 2), %%mm0      \n\t"\
-    "movq 8(%0, %%"REG_a", 2), %%mm1      \n\t"\
-    "paddsw             %%mm6, %%mm0      \n\t"\
-    "paddsw             %%mm7, %%mm1      \n\t"\
-    "psraw                 $7, %%mm0      \n\t"\
-    "psraw                 $7, %%mm1      \n\t"\
-    "packuswb           %%mm1, %%mm0      \n\t"\
-    MOVNTQ(%%mm0, (%1, %%REGa))\
-    "add                   $8, %%"REG_a"  \n\t"\
-    "jnc                   1b             \n\t"
-
-=======
->>>>>>> a71bcd1a
 static inline void RENAME(yuv2yuv1_ar)(SwsContext *c, const int16_t *lumSrc,
                                        const int16_t *chrUSrc, const int16_t *chrVSrc,
                                        const int16_t *alpSrc,
@@ -252,14 +232,13 @@
             for(i=0; i<8; i++) c->dither16[i] = i<2 ? lumDither[i] : chrDither[i];
             __asm__ volatile(
                 "mov %2, %%"REG_a"                    \n\t"
-                "pcmpeqw %%mm7, %%mm7                 \n\t"
-                "psrlw                 $15, %%mm7     \n\t"
-                "psllw                  $6, %%mm7     \n\t"
+                "movq               0(%3), %%mm6      \n\t"
+                "movq               8(%3), %%mm7      \n\t"
                 ".p2align                4            \n\t" /* FIXME Unroll? */
                 "1:                                   \n\t"
                 "movq  (%0, %%"REG_a", 2), %%mm0      \n\t"
                 "movq 8(%0, %%"REG_a", 2), %%mm1      \n\t"
-                "paddsw             %%mm7, %%mm0      \n\t"
+                "paddsw             %%mm6, %%mm0      \n\t"
                 "paddsw             %%mm7, %%mm1      \n\t"
                 "psraw                 $7, %%mm0      \n\t"
                 "psraw                 $7, %%mm1      \n\t"
