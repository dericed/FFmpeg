/*
 * Copyright (c) 2011 Stefano Sabatini
 * This file is part of FFmpeg.
 *
 * FFmpeg is free software; you can redistribute it and/or
 * modify it under the terms of the GNU Lesser General Public
 * License as published by the Free Software Foundation; either
 * version 2.1 of the License, or (at your option) any later version.
 *
 * FFmpeg is distributed in the hope that it will be useful,
 * but WITHOUT ANY WARRANTY; without even the implied warranty of
 * MERCHANTABILITY or FITNESS FOR A PARTICULAR PURPOSE.  See the GNU
 * Lesser General Public License for more details.
 *
 * You should have received a copy of the GNU Lesser General Public
 * License along with FFmpeg; if not, write to the Free Software
 * Foundation, Inc., 51 Franklin Street, Fifth Floor, Boston, MA 02110-1301 USA
 */

/**
 * @file
 * filter for showing textual video frame information
 */

#include <inttypes.h>

#include "libavutil/adler32.h"
#include "libavutil/imgutils.h"
#include "libavutil/internal.h"
#include "libavutil/pixdesc.h"
<<<<<<< HEAD
#include "libavutil/timestamp.h"
=======
#include "libavutil/stereo3d.h"

>>>>>>> b4679ecd
#include "avfilter.h"
#include "internal.h"
#include "video.h"

<<<<<<< HEAD
=======
typedef struct {
    unsigned int frame;
} ShowInfoContext;

static void dump_stereo3d(AVFilterContext *ctx, AVFrameSideData *sd)
{
    AVStereo3D *stereo;

    av_log(ctx, AV_LOG_INFO, "stereoscopic information: ");
    if (sd->size < sizeof(*stereo)) {
        av_log(ctx, AV_LOG_INFO, "invalid data");
        return;
    }

    stereo = (AVStereo3D *)sd->data;

    av_log(ctx, AV_LOG_INFO, "type - ");
    switch (stereo->type) {
    case AV_STEREO3D_2D:                  av_log(ctx, AV_LOG_INFO, "2D");                     break;
    case AV_STEREO3D_SIDEBYSIDE:          av_log(ctx, AV_LOG_INFO, "side by side");           break;
    case AV_STEREO3D_TOPBOTTOM:           av_log(ctx, AV_LOG_INFO, "top and bottom");         break;
    case AV_STEREO3D_FRAMESEQUENCE:       av_log(ctx, AV_LOG_INFO, "frame alternate");        break;
    case AV_STEREO3D_CHECKERBOARD:        av_log(ctx, AV_LOG_INFO, "checkerboard");           break;
    case AV_STEREO3D_LINES:               av_log(ctx, AV_LOG_INFO, "interleaved lines");      break;
    case AV_STEREO3D_COLUMNS:             av_log(ctx, AV_LOG_INFO, "interleaved columns");    break;
    case AV_STEREO3D_SIDEBYSIDE_QUINCUNX: av_log(ctx, AV_LOG_INFO, "side by side "
                                                                   "(quincunx subsampling)"); break;
    default:                              av_log(ctx, AV_LOG_WARNING, "unknown");             break;
    }

    if (stereo->flags & AV_STEREO3D_FLAG_INVERT)
        av_log(ctx, AV_LOG_INFO, " (inverted)");
}

>>>>>>> b4679ecd
static int filter_frame(AVFilterLink *inlink, AVFrame *frame)
{
    AVFilterContext *ctx = inlink->dst;
    const AVPixFmtDescriptor *desc = av_pix_fmt_desc_get(inlink->format);
    uint32_t plane_checksum[4] = {0}, checksum = 0;
    int i, plane, vsub = desc->log2_chroma_h;

    for (plane = 0; plane < 4 && frame->data[plane] && frame->linesize[plane]; plane++) {
        int64_t linesize = av_image_get_linesize(frame->format, frame->width, plane);
        uint8_t *data = frame->data[plane];
        int h = plane == 1 || plane == 2 ? FF_CEIL_RSHIFT(inlink->h, vsub) : inlink->h;

        if (linesize < 0)
            return linesize;

        for (i = 0; i < h; i++) {
            plane_checksum[plane] = av_adler32_update(plane_checksum[plane], data, linesize);
            checksum = av_adler32_update(checksum, data, linesize);
            data += frame->linesize[plane];
        }
    }

    av_log(ctx, AV_LOG_INFO,
           "n:%"PRId64" pts:%s pts_time:%s pos:%"PRId64" "
           "fmt:%s sar:%d/%d s:%dx%d i:%c iskey:%d type:%c "
           "checksum:%08"PRIX32" plane_checksum:[%08"PRIX32,
           inlink->frame_count,
           av_ts2str(frame->pts), av_ts2timestr(frame->pts, &inlink->time_base), av_frame_get_pkt_pos(frame),
           desc->name,
           frame->sample_aspect_ratio.num, frame->sample_aspect_ratio.den,
           frame->width, frame->height,
           !frame->interlaced_frame ? 'P' :         /* Progressive  */
           frame->top_field_first   ? 'T' : 'B',    /* Top / Bottom */
           frame->key_frame,
           av_get_picture_type_char(frame->pict_type),
           checksum, plane_checksum[0]);

    for (plane = 1; plane < 4 && frame->data[plane] && frame->linesize[plane]; plane++)
        av_log(ctx, AV_LOG_INFO, " %08"PRIX32, plane_checksum[plane]);
    av_log(ctx, AV_LOG_INFO, "]\n");

<<<<<<< HEAD
=======
    for (i = 0; i < frame->nb_side_data; i++) {
        AVFrameSideData *sd = frame->side_data[i];

        av_log(ctx, AV_LOG_INFO, "  side data - ");
        switch (sd->type) {
        case AV_FRAME_DATA_PANSCAN:
            av_log(ctx, AV_LOG_INFO, "pan/scan");
            break;
        case AV_FRAME_DATA_A53_CC:
            av_log(ctx, AV_LOG_INFO, "A/53 closed captions (%d bytes)", sd->size);
            break;
        case AV_FRAME_DATA_STEREO3D:
            dump_stereo3d(ctx, sd);
            break;
        default:
            av_log(ctx, AV_LOG_WARNING, "unknown side data type %d (%d bytes)",
                   sd->type, sd->size);
            break;
        }

        av_log(ctx, AV_LOG_INFO, "\n");
    }

    showinfo->frame++;
>>>>>>> b4679ecd
    return ff_filter_frame(inlink->dst->outputs[0], frame);
}

static const AVFilterPad avfilter_vf_showinfo_inputs[] = {
    {
        .name         = "default",
        .type         = AVMEDIA_TYPE_VIDEO,
        .filter_frame = filter_frame,
    },
    { NULL }
};

static const AVFilterPad avfilter_vf_showinfo_outputs[] = {
    {
        .name = "default",
        .type = AVMEDIA_TYPE_VIDEO
    },
    { NULL }
};

AVFilter ff_vf_showinfo = {
    .name        = "showinfo",
    .description = NULL_IF_CONFIG_SMALL("Show textual information for each video frame."),
    .inputs      = avfilter_vf_showinfo_inputs,
    .outputs     = avfilter_vf_showinfo_outputs,
};<|MERGE_RESOLUTION|>--- conflicted
+++ resolved
@@ -28,21 +28,12 @@
 #include "libavutil/imgutils.h"
 #include "libavutil/internal.h"
 #include "libavutil/pixdesc.h"
-<<<<<<< HEAD
+#include "libavutil/stereo3d.h"
 #include "libavutil/timestamp.h"
-=======
-#include "libavutil/stereo3d.h"
 
->>>>>>> b4679ecd
 #include "avfilter.h"
 #include "internal.h"
 #include "video.h"
-
-<<<<<<< HEAD
-=======
-typedef struct {
-    unsigned int frame;
-} ShowInfoContext;
 
 static void dump_stereo3d(AVFilterContext *ctx, AVFrameSideData *sd)
 {
@@ -74,7 +65,6 @@
         av_log(ctx, AV_LOG_INFO, " (inverted)");
 }
 
->>>>>>> b4679ecd
 static int filter_frame(AVFilterLink *inlink, AVFrame *frame)
 {
     AVFilterContext *ctx = inlink->dst;
@@ -116,8 +106,6 @@
         av_log(ctx, AV_LOG_INFO, " %08"PRIX32, plane_checksum[plane]);
     av_log(ctx, AV_LOG_INFO, "]\n");
 
-<<<<<<< HEAD
-=======
     for (i = 0; i < frame->nb_side_data; i++) {
         AVFrameSideData *sd = frame->side_data[i];
 
@@ -141,8 +129,6 @@
         av_log(ctx, AV_LOG_INFO, "\n");
     }
 
-    showinfo->frame++;
->>>>>>> b4679ecd
     return ff_filter_frame(inlink->dst->outputs[0], frame);
 }
 
