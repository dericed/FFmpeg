--- conflicted
+++ resolved
@@ -1052,13 +1052,8 @@
     int result = 0;
     int olen;
 
-<<<<<<< HEAD
     if (pkt_size >= 10000000U)
-        return -1;
-=======
-    if (pkt_size >= 10000000)
         return AVERROR_INVALIDDATA;
->>>>>>> c9a39cec
 
     switch (encodings[0].compression.algo) {
     case MATROSKA_TRACK_ENCODING_COMP_HEADERSTRIP: {
