/*
 * Live HDS fragmenter
 * Copyright (c) 2013 Martin Storsjo
 *
 * This file is part of FFmpeg.
 *
 * FFmpeg is free software; you can redistribute it and/or
 * modify it under the terms of the GNU Lesser General Public
 * License as published by the Free Software Foundation; either
 * version 2.1 of the License, or (at your option) any later version.
 *
 * FFmpeg is distributed in the hope that it will be useful,
 * but WITHOUT ANY WARRANTY; without even the implied warranty of
 * MERCHANTABILITY or FITNESS FOR A PARTICULAR PURPOSE.  See the GNU
 * Lesser General Public License for more details.
 *
 * You should have received a copy of the GNU Lesser General Public
 * License along with FFmpeg; if not, write to the Free Software
 * Foundation, Inc., 51 Franklin Street, Fifth Floor, Boston, MA 02110-1301 USA
 */

#include "config.h"
#include <float.h>
#if HAVE_UNISTD_H
#include <unistd.h>
#endif

#include "avformat.h"
#include "internal.h"
#include "os_support.h"

#include "libavutil/avstring.h"
#include "libavutil/base64.h"
#include "libavutil/intreadwrite.h"
#include "libavutil/mathematics.h"
#include "libavutil/opt.h"

typedef struct Fragment {
    char file[1024];
    int64_t start_time, duration;
    int n;
} Fragment;

typedef struct OutputStream {
    int bitrate;
    int first_stream;
    AVFormatContext *ctx;
    int ctx_inited;
    uint8_t iobuf[32768];
    char temp_filename[1024];
    int64_t frag_start_ts, last_ts;
    AVIOContext *out;
    int packets_written;
    int nb_fragments, fragments_size, fragment_index;
    Fragment **fragments;

    int has_audio, has_video;

    uint8_t *metadata;
    int metadata_size;

    uint8_t *extra_packets[2];
    int extra_packet_sizes[2];
    int nb_extra_packets;
} OutputStream;

typedef struct HDSContext {
    const AVClass *class;  /* Class for private options. */
    int window_size;
    int extra_window_size;
    int min_frag_duration;
    int remove_at_exit;

    OutputStream *streams;
    int nb_streams;
} HDSContext;

static int parse_header(OutputStream *os, const uint8_t *buf, int buf_size)
{
    if (buf_size < 13)
        return AVERROR_INVALIDDATA;
    if (memcmp(buf, "FLV", 3))
        return AVERROR_INVALIDDATA;
    buf      += 13;
    buf_size -= 13;
    while (buf_size >= 11 + 4) {
        int type = buf[0];
        int size = AV_RB24(&buf[1]) + 11 + 4;
        if (size > buf_size)
            return AVERROR_INVALIDDATA;
        if (type == 8 || type == 9) {
            if (os->nb_extra_packets >= FF_ARRAY_ELEMS(os->extra_packets))
                return AVERROR_INVALIDDATA;
            os->extra_packet_sizes[os->nb_extra_packets] = size;
            os->extra_packets[os->nb_extra_packets] = av_malloc(size);
            if (!os->extra_packets[os->nb_extra_packets])
                return AVERROR(ENOMEM);
            memcpy(os->extra_packets[os->nb_extra_packets], buf, size);
            os->nb_extra_packets++;
        } else if (type == 0x12) {
            if (os->metadata)
                return AVERROR_INVALIDDATA;
            os->metadata_size = size - 11 - 4;
            os->metadata      = av_malloc(os->metadata_size);
            if (!os->metadata)
                return AVERROR(ENOMEM);
            memcpy(os->metadata, buf + 11, os->metadata_size);
        }
        buf      += size;
        buf_size -= size;
    }
    if (!os->metadata)
        return AVERROR_INVALIDDATA;
    return 0;
}

static int hds_write(void *opaque, uint8_t *buf, int buf_size)
{
    OutputStream *os = opaque;
    if (os->out) {
        avio_write(os->out, buf, buf_size);
    } else {
        if (!os->metadata_size) {
            int ret;
            // Assuming the IO buffer is large enough to fit the
            // FLV header and all metadata and extradata packets
            if ((ret = parse_header(os, buf, buf_size)) < 0)
                return ret;
        }
    }
    return buf_size;
}

static void hds_free(AVFormatContext *s)
{
    HDSContext *c = s->priv_data;
    int i, j;
    if (!c->streams)
        return;
    for (i = 0; i < s->nb_streams; i++) {
        OutputStream *os = &c->streams[i];
        if (os->out)
            avio_close(os->out);
        os->out = NULL;
        if (os->ctx && os->ctx_inited)
            av_write_trailer(os->ctx);
        if (os->ctx && os->ctx->pb)
            av_free(os->ctx->pb);
        if (os->ctx)
            avformat_free_context(os->ctx);
        av_free(os->metadata);
        for (j = 0; j < os->nb_extra_packets; j++)
            av_free(os->extra_packets[j]);
        for (j = 0; j < os->nb_fragments; j++)
            av_free(os->fragments[j]);
        av_free(os->fragments);
    }
    av_freep(&c->streams);
}

static int write_manifest(AVFormatContext *s, int final)
{
    HDSContext *c = s->priv_data;
    AVIOContext *out;
    char filename[1024], temp_filename[1024];
    int ret, i;
    float duration = 0;

    if (c->nb_streams > 0)
        duration = c->streams[0].last_ts * av_q2d(s->streams[0]->time_base);

    snprintf(filename, sizeof(filename), "%s/index.f4m", s->filename);
    snprintf(temp_filename, sizeof(temp_filename), "%s/index.f4m.tmp", s->filename);
    ret = avio_open2(&out, temp_filename, AVIO_FLAG_WRITE,
                     &s->interrupt_callback, NULL);
    if (ret < 0) {
        av_log(s, AV_LOG_ERROR, "Unable to open %s for writing\n", filename);
        return ret;
    }
    avio_printf(out, "<?xml version=\"1.0\" encoding=\"utf-8\"?>\n");
    avio_printf(out, "<manifest xmlns=\"http://ns.adobe.com/f4m/1.0\">\n");
    avio_printf(out, "\t<id>%s</id>\n", av_basename(s->filename));
    avio_printf(out, "\t<streamType>%s</streamType>\n",
                     final ? "recorded" : "live");
    avio_printf(out, "\t<deliveryType>streaming</deliveryType>\n");
    if (final)
        avio_printf(out, "\t<duration>%f</duration>\n", duration);
    for (i = 0; i < c->nb_streams; i++) {
        OutputStream *os = &c->streams[i];
        int b64_size = AV_BASE64_SIZE(os->metadata_size);
        char *base64 = av_malloc(b64_size);
        if (!base64) {
            avio_close(out);
            return AVERROR(ENOMEM);
        }
        av_base64_encode(base64, b64_size, os->metadata, os->metadata_size);

        avio_printf(out, "\t<bootstrapInfo profile=\"named\" url=\"stream%d.abst\" id=\"bootstrap%d\" />\n", i, i);
        avio_printf(out, "\t<media bitrate=\"%d\" url=\"stream%d\" bootstrapInfoId=\"bootstrap%d\">\n", os->bitrate/1000, i, i);
        avio_printf(out, "\t\t<metadata>%s</metadata>\n", base64);
        avio_printf(out, "\t</media>\n");
        av_free(base64);
    }
    avio_printf(out, "</manifest>\n");
    avio_flush(out);
    avio_close(out);
    if (rename(temp_filename, filename) == -1) {
        av_log(s, AV_LOG_ERROR, "failed to rename file %s to %s\n", temp_filename, filename);
        return AVERROR(errno);
    }
    return 0;
}

static void update_size(AVIOContext *out, int64_t pos)
{
    int64_t end = avio_tell(out);
    avio_seek(out, pos, SEEK_SET);
    avio_wb32(out, end - pos);
    avio_seek(out, end, SEEK_SET);
}

/* Note, the .abst files need to be served with the "binary/octet"
 * mime type, otherwise at least the OSMF player can easily fail
 * with "stream not found" when polling for the next fragment. */
static int write_abst(AVFormatContext *s, OutputStream *os, int final)
{
    HDSContext *c = s->priv_data;
    AVIOContext *out;
    char filename[1024], temp_filename[1024];
    int i, ret;
    int64_t asrt_pos, afrt_pos;
    int start = 0, fragments;
    int index = s->streams[os->first_stream]->id;
    int64_t cur_media_time = 0;
    if (c->window_size)
        start = FFMAX(os->nb_fragments - c->window_size, 0);
    fragments = os->nb_fragments - start;
    if (final)
        cur_media_time = os->last_ts;
    else if (os->nb_fragments)
        cur_media_time = os->fragments[os->nb_fragments - 1]->start_time;

    snprintf(filename, sizeof(filename),
             "%s/stream%d.abst", s->filename, index);
    snprintf(temp_filename, sizeof(temp_filename),
             "%s/stream%d.abst.tmp", s->filename, index);
    ret = avio_open2(&out, temp_filename, AVIO_FLAG_WRITE,
                     &s->interrupt_callback, NULL);
    if (ret < 0) {
        av_log(s, AV_LOG_ERROR, "Unable to open %s for writing\n", temp_filename);
        return ret;
    }
    avio_wb32(out, 0); // abst size
    avio_wl32(out, MKTAG('a','b','s','t'));
    avio_wb32(out, 0); // version + flags
    avio_wb32(out, os->fragment_index - 1); // BootstrapinfoVersion
    avio_w8(out, final ? 0 : 0x20); // profile, live, update
    avio_wb32(out, 1000); // timescale
    avio_wb64(out, cur_media_time);
    avio_wb64(out, 0); // SmpteTimeCodeOffset
    avio_w8(out, 0); // MovieIdentifer (null string)
    avio_w8(out, 0); // ServerEntryCount
    avio_w8(out, 0); // QualityEntryCount
    avio_w8(out, 0); // DrmData (null string)
    avio_w8(out, 0); // MetaData (null string)
    avio_w8(out, 1); // SegmentRunTableCount
    asrt_pos = avio_tell(out);
    avio_wb32(out, 0); // asrt size
    avio_wl32(out, MKTAG('a','s','r','t'));
    avio_wb32(out, 0); // version + flags
    avio_w8(out, 0); // QualityEntryCount
    avio_wb32(out, 1); // SegmentRunEntryCount
    avio_wb32(out, 1); // FirstSegment
    avio_wb32(out, final ? (os->fragment_index - 1) : 0xffffffff); // FragmentsPerSegment
    update_size(out, asrt_pos);
    avio_w8(out, 1); // FragmentRunTableCount
    afrt_pos = avio_tell(out);
    avio_wb32(out, 0); // afrt size
    avio_wl32(out, MKTAG('a','f','r','t'));
    avio_wb32(out, 0); // version + flags
    avio_wb32(out, 1000); // timescale
    avio_w8(out, 0); // QualityEntryCount
    avio_wb32(out, fragments); // FragmentRunEntryCount
    for (i = start; i < os->nb_fragments; i++) {
        avio_wb32(out, os->fragments[i]->n);
        avio_wb64(out, os->fragments[i]->start_time);
        avio_wb32(out, os->fragments[i]->duration);
    }
    update_size(out, afrt_pos);
    update_size(out, 0);
    avio_close(out);
    if (rename(temp_filename, filename) == -1) {
        av_log(s, AV_LOG_ERROR, "failed to rename file %s to %s\n", temp_filename, filename);
        return AVERROR(errno);
    }
    return 0;
}

static int init_file(AVFormatContext *s, OutputStream *os, int64_t start_ts)
{
    int ret, i;
    ret = avio_open2(&os->out, os->temp_filename, AVIO_FLAG_WRITE,
                     &s->interrupt_callback, NULL);
    if (ret < 0)
        return ret;
    avio_wb32(os->out, 0);
    avio_wl32(os->out, MKTAG('m','d','a','t'));
    for (i = 0; i < os->nb_extra_packets; i++) {
        AV_WB24(os->extra_packets[i] + 4, start_ts);
        os->extra_packets[i][7] = (start_ts >> 24) & 0x7f;
        avio_write(os->out, os->extra_packets[i], os->extra_packet_sizes[i]);
    }
    return 0;
}

static void close_file(OutputStream *os)
{
    int64_t pos = avio_tell(os->out);
    avio_seek(os->out, 0, SEEK_SET);
    avio_wb32(os->out, pos);
    avio_flush(os->out);
    avio_close(os->out);
    os->out = NULL;
}

static int hds_write_header(AVFormatContext *s)
{
    HDSContext *c = s->priv_data;
    int ret = 0, i;
    AVOutputFormat *oformat;

<<<<<<< HEAD
    if (mkdir(s->filename, 0777)) {
        int is_error = errno != EEXIST;
        av_log(s, is_error ? AV_LOG_ERROR : AV_LOG_VERBOSE, "Failed to create directory %s\n", s->filename);
        if (is_error) {
            ret = AVERROR(errno);
            goto fail;
        }
=======
    if (mkdir(s->filename, 0777) == -1 && errno != EEXIST) {
        ret = AVERROR(errno);
        goto fail;
>>>>>>> 803e8227
    }

    oformat = av_guess_format("flv", NULL, NULL);
    if (!oformat) {
        ret = AVERROR_MUXER_NOT_FOUND;
        goto fail;
    }

    c->streams = av_mallocz_array(s->nb_streams, sizeof(*c->streams));
    if (!c->streams) {
        ret = AVERROR(ENOMEM);
        goto fail;
    }

    for (i = 0; i < s->nb_streams; i++) {
        OutputStream *os = &c->streams[c->nb_streams];
        AVFormatContext *ctx;
        AVStream *st = s->streams[i];

        if (!st->codec->bit_rate) {
            av_log(s, AV_LOG_ERROR, "No bit rate set for stream %d\n", i);
            ret = AVERROR(EINVAL);
            goto fail;
        }
        if (st->codec->codec_type == AVMEDIA_TYPE_VIDEO) {
            if (os->has_video) {
                c->nb_streams++;
                os++;
            }
            os->has_video = 1;
        } else if (st->codec->codec_type == AVMEDIA_TYPE_AUDIO) {
            if (os->has_audio) {
                c->nb_streams++;
                os++;
            }
            os->has_audio = 1;
        } else {
            av_log(s, AV_LOG_ERROR, "Unsupported stream type in stream %d\n", i);
            ret = AVERROR(EINVAL);
            goto fail;
        }
        os->bitrate += s->streams[i]->codec->bit_rate;

        if (!os->ctx) {
            os->first_stream = i;
            ctx = avformat_alloc_context();
            if (!ctx) {
                ret = AVERROR(ENOMEM);
                goto fail;
            }
            os->ctx = ctx;
            ctx->oformat = oformat;
            ctx->interrupt_callback = s->interrupt_callback;

            ctx->pb = avio_alloc_context(os->iobuf, sizeof(os->iobuf),
                                         AVIO_FLAG_WRITE, os,
                                         NULL, hds_write, NULL);
            if (!ctx->pb) {
                ret = AVERROR(ENOMEM);
                goto fail;
            }
        } else {
            ctx = os->ctx;
        }
        s->streams[i]->id = c->nb_streams;

        if (!(st = avformat_new_stream(ctx, NULL))) {
            ret = AVERROR(ENOMEM);
            goto fail;
        }
        avcodec_copy_context(st->codec, s->streams[i]->codec);
        st->sample_aspect_ratio = s->streams[i]->sample_aspect_ratio;
    }
    if (c->streams[c->nb_streams].ctx)
        c->nb_streams++;

    for (i = 0; i < c->nb_streams; i++) {
        OutputStream *os = &c->streams[i];
        int j;
        if ((ret = avformat_write_header(os->ctx, NULL)) < 0) {
             goto fail;
        }
        os->ctx_inited = 1;
        avio_flush(os->ctx->pb);
        for (j = 0; j < os->ctx->nb_streams; j++)
            s->streams[os->first_stream + j]->time_base = os->ctx->streams[j]->time_base;

        snprintf(os->temp_filename, sizeof(os->temp_filename),
                 "%s/stream%d_temp", s->filename, i);
        ret = init_file(s, os, 0);
        if (ret < 0)
            goto fail;

        if (!os->has_video && c->min_frag_duration <= 0) {
            av_log(s, AV_LOG_WARNING,
                   "No video stream in output stream %d and no min frag duration set\n", i);
            ret = AVERROR(EINVAL);
        }
        os->fragment_index = 1;
        write_abst(s, os, 0);
    }
    ret = write_manifest(s, 0);

fail:
    if (ret)
        hds_free(s);
    return ret;
}

static int add_fragment(OutputStream *os, const char *file,
                        int64_t start_time, int64_t duration)
{
    Fragment *frag;
    if (duration == 0)
        duration = 1;
    if (os->nb_fragments >= os->fragments_size) {
        int ret;
        os->fragments_size = (os->fragments_size + 1) * 2;
        if ((ret = av_reallocp_array(&os->fragments, os->fragments_size,
                                     sizeof(*os->fragments))) < 0) {
            os->fragments_size = 0;
            os->nb_fragments   = 0;
            return ret;
        }
    }
    frag = av_mallocz(sizeof(*frag));
    if (!frag)
        return AVERROR(ENOMEM);
    av_strlcpy(frag->file, file, sizeof(frag->file));
    frag->start_time = start_time;
    frag->duration   = duration;
    frag->n          = os->fragment_index;
    os->fragments[os->nb_fragments++] = frag;
    os->fragment_index++;
    return 0;
}

static int hds_flush(AVFormatContext *s, OutputStream *os, int final,
                     int64_t end_ts)
{
    HDSContext *c = s->priv_data;
    int i, ret = 0;
    char target_filename[1024];
    int index = s->streams[os->first_stream]->id;

    if (!os->packets_written)
        return 0;

    avio_flush(os->ctx->pb);
    os->packets_written = 0;
    close_file(os);

    snprintf(target_filename, sizeof(target_filename),
             "%s/stream%dSeg1-Frag%d", s->filename, index, os->fragment_index);
    if (rename(os->temp_filename, target_filename) == -1) {
        av_log(s, AV_LOG_ERROR, "failed to rename file %s to %s\n", os->temp_filename, target_filename);
        return AVERROR(errno);
    }
    add_fragment(os, target_filename, os->frag_start_ts, end_ts - os->frag_start_ts);

    if (!final) {
        ret = init_file(s, os, end_ts);
        if (ret < 0)
            return ret;
    }

    if (c->window_size || (final && c->remove_at_exit)) {
        int remove = os->nb_fragments - c->window_size - c->extra_window_size;
        if (final && c->remove_at_exit)
            remove = os->nb_fragments;
        if (remove > 0) {
            for (i = 0; i < remove; i++) {
                unlink(os->fragments[i]->file);
                av_free(os->fragments[i]);
            }
            os->nb_fragments -= remove;
            memmove(os->fragments, os->fragments + remove,
                    os->nb_fragments * sizeof(*os->fragments));
        }
    }

    if (ret >= 0)
        ret = write_abst(s, os, final);
    return ret;
}

static int hds_write_packet(AVFormatContext *s, AVPacket *pkt)
{
    HDSContext *c = s->priv_data;
    AVStream *st = s->streams[pkt->stream_index];
    OutputStream *os = &c->streams[s->streams[pkt->stream_index]->id];
    int64_t end_dts = os->fragment_index * (int64_t)c->min_frag_duration;
    int ret;

    if (st->first_dts == AV_NOPTS_VALUE)
        st->first_dts = pkt->dts;

    if ((!os->has_video || st->codec->codec_type == AVMEDIA_TYPE_VIDEO) &&
        av_compare_ts(pkt->dts - st->first_dts, st->time_base,
                      end_dts, AV_TIME_BASE_Q) >= 0 &&
        pkt->flags & AV_PKT_FLAG_KEY && os->packets_written) {

        if ((ret = hds_flush(s, os, 0, pkt->dts)) < 0)
            return ret;
    }

    // Note, these fragment start timestamps, that represent a whole
    // OutputStream, assume all streams in it have the same time base.
    if (!os->packets_written)
        os->frag_start_ts = pkt->dts;
    os->last_ts = pkt->dts;

    os->packets_written++;
    return ff_write_chained(os->ctx, pkt->stream_index - os->first_stream, pkt, s, 0);
}

static int hds_write_trailer(AVFormatContext *s)
{
    HDSContext *c = s->priv_data;
    int i;

    for (i = 0; i < c->nb_streams; i++)
        hds_flush(s, &c->streams[i], 1, c->streams[i].last_ts);
    write_manifest(s, 1);

    if (c->remove_at_exit) {
        char filename[1024];
        snprintf(filename, sizeof(filename), "%s/index.f4m", s->filename);
        unlink(filename);
        for (i = 0; i < c->nb_streams; i++) {
            snprintf(filename, sizeof(filename), "%s/stream%d.abst", s->filename, i);
            unlink(filename);
        }
        rmdir(s->filename);
    }

    hds_free(s);
    return 0;
}

#define OFFSET(x) offsetof(HDSContext, x)
#define E AV_OPT_FLAG_ENCODING_PARAM
static const AVOption options[] = {
    { "window_size", "number of fragments kept in the manifest", OFFSET(window_size), AV_OPT_TYPE_INT, { .i64 = 0 }, 0, INT_MAX, E },
    { "extra_window_size", "number of fragments kept outside of the manifest before removing from disk", OFFSET(extra_window_size), AV_OPT_TYPE_INT, { .i64 = 5 }, 0, INT_MAX, E },
    { "min_frag_duration", "minimum fragment duration (in microseconds)", OFFSET(min_frag_duration), AV_OPT_TYPE_INT64, { .i64 = 10000000 }, 0, INT_MAX, E },
    { "remove_at_exit", "remove all fragments when finished", OFFSET(remove_at_exit), AV_OPT_TYPE_INT, { .i64 = 0 }, 0, 1, E },
    { NULL },
};

static const AVClass hds_class = {
    .class_name = "HDS muxer",
    .item_name  = av_default_item_name,
    .option     = options,
    .version    = LIBAVUTIL_VERSION_INT,
};

AVOutputFormat ff_hds_muxer = {
    .name           = "hds",
    .long_name      = NULL_IF_CONFIG_SMALL("HDS Muxer"),
    .priv_data_size = sizeof(HDSContext),
    .audio_codec    = AV_CODEC_ID_AAC,
    .video_codec    = AV_CODEC_ID_H264,
    .flags          = AVFMT_GLOBALHEADER | AVFMT_NOFILE,
    .write_header   = hds_write_header,
    .write_packet   = hds_write_packet,
    .write_trailer  = hds_write_trailer,
    .priv_class     = &hds_class,
};<|MERGE_RESOLUTION|>--- conflicted
+++ resolved
@@ -329,19 +329,10 @@
     int ret = 0, i;
     AVOutputFormat *oformat;
 
-<<<<<<< HEAD
-    if (mkdir(s->filename, 0777)) {
-        int is_error = errno != EEXIST;
-        av_log(s, is_error ? AV_LOG_ERROR : AV_LOG_VERBOSE, "Failed to create directory %s\n", s->filename);
-        if (is_error) {
-            ret = AVERROR(errno);
-            goto fail;
-        }
-=======
     if (mkdir(s->filename, 0777) == -1 && errno != EEXIST) {
+        av_log(s, AV_LOG_ERROR , "Failed to create directory %s\n", s->filename);
         ret = AVERROR(errno);
         goto fail;
->>>>>>> 803e8227
     }
 
     oformat = av_guess_format("flv", NULL, NULL);
