--- conflicted
+++ resolved
@@ -1325,12 +1325,6 @@
     .write_packet      = mkv_write_packet,
     .write_trailer     = mkv_write_trailer,
     .flags             = AVFMT_GLOBALHEADER | AVFMT_VARIABLE_FPS,
-<<<<<<< HEAD
-=======
-    .codec_tag         = (const AVCodecTag* const []){
-         ff_codec_bmp_tags, ff_codec_wav_tags, 0
-    },
->>>>>>> 20234a4b
     .subtitle_codec    = CODEC_ID_SSA,
     .query_codec       = mkv_query_codec,
 };
@@ -1348,11 +1342,7 @@
     .write_header      = mkv_write_header,
     .write_packet      = mkv_write_packet,
     .write_trailer     = mkv_write_trailer,
-<<<<<<< HEAD
-    .flags = AVFMT_GLOBALHEADER | AVFMT_VARIABLE_FPS | AVFMT_TS_NONSTRICT,
-=======
-    .flags             = AVFMT_GLOBALHEADER | AVFMT_VARIABLE_FPS,
->>>>>>> 20234a4b
+    .flags             = AVFMT_GLOBALHEADER | AVFMT_VARIABLE_FPS | AVFMT_TS_NONSTRICT,
 };
 #endif
 
@@ -1372,11 +1362,6 @@
     .write_header      = mkv_write_header,
     .write_packet      = mkv_write_packet,
     .write_trailer     = mkv_write_trailer,
-<<<<<<< HEAD
-    .flags = AVFMT_GLOBALHEADER,
-=======
     .flags             = AVFMT_GLOBALHEADER,
-    .codec_tag         = (const AVCodecTag* const []){ ff_codec_wav_tags, 0 },
->>>>>>> 20234a4b
 };
 #endif