--- conflicted
+++ resolved
@@ -1548,14 +1548,13 @@
             st->codec->sample_rate = AV_RB32(st->codec->extradata+32);
         }
         break;
-<<<<<<< HEAD
     case CODEC_ID_AC3:
         st->need_parsing = AVSTREAM_PARSE_FULL;
         break;
     case CODEC_ID_MPEG1VIDEO:
-=======
+        st->need_parsing = AVSTREAM_PARSE_FULL;
+        break;
     case CODEC_ID_VC1:
->>>>>>> 755cd419
         st->need_parsing = AVSTREAM_PARSE_FULL;
         break;
     default:
