/*
 * Register all the grabbing devices.
 *
 * This file is part of FFmpeg.
 *
 * FFmpeg is free software; you can redistribute it and/or
 * modify it under the terms of the GNU Lesser General Public
 * License as published by the Free Software Foundation; either
 * version 2.1 of the License, or (at your option) any later version.
 *
 * FFmpeg is distributed in the hope that it will be useful,
 * but WITHOUT ANY WARRANTY; without even the implied warranty of
 * MERCHANTABILITY or FITNESS FOR A PARTICULAR PURPOSE.  See the GNU
 * Lesser General Public License for more details.
 *
 * You should have received a copy of the GNU Lesser General Public
 * License along with FFmpeg; if not, write to the Free Software
 * Foundation, Inc., 51 Franklin Street, Fifth Floor, Boston, MA 02110-1301 USA
 */

#include "config.h"
#include "libavutil/thread.h"
#include "avdevice.h"

#define REGISTER_OUTDEV(X, x)                                           \
    {                                                                   \
        extern AVOutputFormat ff_##x##_muxer;                           \
        if (CONFIG_##X##_OUTDEV)                                        \
            av_register_output_format(&ff_##x##_muxer);                 \
    }

#define REGISTER_INDEV(X, x)                                            \
    {                                                                   \
        extern AVInputFormat ff_##x##_demuxer;                          \
        if (CONFIG_##X##_INDEV)                                         \
            av_register_input_format(&ff_##x##_demuxer);                \
    }

#define REGISTER_INOUTDEV(X, x) REGISTER_OUTDEV(X, x); REGISTER_INDEV(X, x)

static void register_all(void)
{
    /* devices */
    REGISTER_INOUTDEV(ALSA,             alsa);
    REGISTER_INDEV   (AVFOUNDATION,     avfoundation);
    REGISTER_INDEV   (BKTR,             bktr);
    REGISTER_OUTDEV  (CACA,             caca);
    REGISTER_INOUTDEV(DECKLINK,         decklink);
    REGISTER_INDEV   (DSHOW,            dshow);
    REGISTER_INDEV   (DV1394,           dv1394);
    REGISTER_INOUTDEV(FBDEV,            fbdev);
    REGISTER_INDEV   (GDIGRAB,          gdigrab);
    REGISTER_INDEV   (IEC61883,         iec61883);
    REGISTER_INDEV   (JACK,             jack);
    REGISTER_INDEV   (LAVFI,            lavfi);
    REGISTER_INDEV   (OPENAL,           openal);
    REGISTER_OUTDEV  (OPENGL,           opengl);
    REGISTER_INOUTDEV(OSS,              oss);
    REGISTER_INOUTDEV(PULSE,            pulse);
    REGISTER_INDEV   (QTKIT,            qtkit);
    REGISTER_OUTDEV  (SDL2,             sdl2);
    REGISTER_INOUTDEV(SNDIO,            sndio);
    REGISTER_INOUTDEV(V4L2,             v4l2);
//    REGISTER_INDEV   (V4L,              v4l
    REGISTER_INDEV   (VFWCAP,           vfwcap);
<<<<<<< HEAD
    REGISTER_INDEV   (X11GRAB_XCB,      x11grab_xcb);
    REGISTER_OUTDEV  (XV,               xv);
=======
    REGISTER_INDEV   (XCBGRAB,          xcbgrab);
>>>>>>> 5ed4644d

    /* external libraries */
    REGISTER_INDEV   (LIBCDIO,          libcdio);
    REGISTER_INDEV   (LIBDC1394,        libdc1394);
}

void avdevice_register_all(void)
{
    AVOnce control = AV_ONCE_INIT;

    ff_thread_once(&control, register_all);
}<|MERGE_RESOLUTION|>--- conflicted
+++ resolved
@@ -63,12 +63,8 @@
     REGISTER_INOUTDEV(V4L2,             v4l2);
 //    REGISTER_INDEV   (V4L,              v4l
     REGISTER_INDEV   (VFWCAP,           vfwcap);
-<<<<<<< HEAD
-    REGISTER_INDEV   (X11GRAB_XCB,      x11grab_xcb);
+    REGISTER_INDEV   (XCBGRAB,          xcbgrab);
     REGISTER_OUTDEV  (XV,               xv);
-=======
-    REGISTER_INDEV   (XCBGRAB,          xcbgrab);
->>>>>>> 5ed4644d
 
     /* external libraries */
     REGISTER_INDEV   (LIBCDIO,          libcdio);
