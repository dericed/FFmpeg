/*
 * AVOptions
 * copyright (c) 2005 Michael Niedermayer <michaelni@gmx.at>
 *
 * This file is part of FFmpeg.
 *
 * FFmpeg is free software; you can redistribute it and/or
 * modify it under the terms of the GNU Lesser General Public
 * License as published by the Free Software Foundation; either
 * version 2.1 of the License, or (at your option) any later version.
 *
 * FFmpeg is distributed in the hope that it will be useful,
 * but WITHOUT ANY WARRANTY; without even the implied warranty of
 * MERCHANTABILITY or FITNESS FOR A PARTICULAR PURPOSE.  See the GNU
 * Lesser General Public License for more details.
 *
 * You should have received a copy of the GNU Lesser General Public
 * License along with FFmpeg; if not, write to the Free Software
 * Foundation, Inc., 51 Franklin Street, Fifth Floor, Boston, MA 02110-1301 USA
 */

#ifndef AVUTIL_OPT_H
#define AVUTIL_OPT_H

/**
 * @file
 * AVOptions
 */

#include "rational.h"
#include "avutil.h"
#include "dict.h"
#include "log.h"
#include "pixfmt.h"
#include "samplefmt.h"

/**
 * @defgroup avoptions AVOptions
 * @ingroup lavu_data
 * @{
 * AVOptions provide a generic system to declare options on arbitrary structs
 * ("objects"). An option can have a help text, a type and a range of possible
 * values. Options may then be enumerated, read and written to.
 *
 * @section avoptions_implement Implementing AVOptions
 * This section describes how to add AVOptions capabilities to a struct.
 *
 * All AVOptions-related information is stored in an AVClass. Therefore
 * the first member of the struct should be a pointer to an AVClass describing it.
 * The option field of the AVClass must be set to a NULL-terminated static array
 * of AVOptions. Each AVOption must have a non-empty name, a type, a default
 * value and for number-type AVOptions also a range of allowed values. It must
 * also declare an offset in bytes from the start of the struct, where the field
 * associated with this AVOption is located. Other fields in the AVOption struct
 * should also be set when applicable, but are not required.
 *
 * The following example illustrates an AVOptions-enabled struct:
 * @code
 * typedef struct test_struct {
 *     AVClass *class;
 *     int      int_opt;
 *     char    *str_opt;
 *     uint8_t *bin_opt;
 *     int      bin_len;
 * } test_struct;
 *
 * static const AVOption test_options[] = {
 *   { "test_int", "This is a test option of int type.", offsetof(test_struct, int_opt),
 *     AV_OPT_TYPE_INT, { .i64 = -1 }, INT_MIN, INT_MAX },
 *   { "test_str", "This is a test option of string type.", offsetof(test_struct, str_opt),
 *     AV_OPT_TYPE_STRING },
 *   { "test_bin", "This is a test option of binary type.", offsetof(test_struct, bin_opt),
 *     AV_OPT_TYPE_BINARY },
 *   { NULL },
 * };
 *
 * static const AVClass test_class = {
 *     .class_name = "test class",
 *     .item_name  = av_default_item_name,
 *     .option     = test_options,
 *     .version    = LIBAVUTIL_VERSION_INT,
 * };
 * @endcode
 *
 * Next, when allocating your struct, you must ensure that the AVClass pointer
 * is set to the correct value. Then, av_opt_set_defaults() can be called to
 * initialize defaults. After that the struct is ready to be used with the
 * AVOptions API.
 *
 * When cleaning up, you may use the av_opt_free() function to automatically
 * free all the allocated string and binary options.
 *
 * Continuing with the above example:
 *
 * @code
 * test_struct *alloc_test_struct(void)
 * {
 *     test_struct *ret = av_malloc(sizeof(*ret));
 *     ret->class = &test_class;
 *     av_opt_set_defaults(ret);
 *     return ret;
 * }
 * void free_test_struct(test_struct **foo)
 * {
 *     av_opt_free(*foo);
 *     av_freep(foo);
 * }
 * @endcode
 *
 * @subsection avoptions_implement_nesting Nesting
 *      It may happen that an AVOptions-enabled struct contains another
 *      AVOptions-enabled struct as a member (e.g. AVCodecContext in
 *      libavcodec exports generic options, while its priv_data field exports
 *      codec-specific options). In such a case, it is possible to set up the
 *      parent struct to export a child's options. To do that, simply
 *      implement AVClass.child_next() and AVClass.child_class_next() in the
 *      parent struct's AVClass.
 *      Assuming that the test_struct from above now also contains a
 *      child_struct field:
 *
 *      @code
 *      typedef struct child_struct {
 *          AVClass *class;
 *          int flags_opt;
 *      } child_struct;
 *      static const AVOption child_opts[] = {
 *          { "test_flags", "This is a test option of flags type.",
 *            offsetof(child_struct, flags_opt), AV_OPT_TYPE_FLAGS, { .i64 = 0 }, INT_MIN, INT_MAX },
 *          { NULL },
 *      };
 *      static const AVClass child_class = {
 *          .class_name = "child class",
 *          .item_name  = av_default_item_name,
 *          .option     = child_opts,
 *          .version    = LIBAVUTIL_VERSION_INT,
 *      };
 *
 *      void *child_next(void *obj, void *prev)
 *      {
 *          test_struct *t = obj;
 *          if (!prev && t->child_struct)
 *              return t->child_struct;
 *          return NULL
 *      }
 *      const AVClass child_class_next(const AVClass *prev)
 *      {
 *          return prev ? NULL : &child_class;
 *      }
 *      @endcode
 *      Putting child_next() and child_class_next() as defined above into
 *      test_class will now make child_struct's options accessible through
 *      test_struct (again, proper setup as described above needs to be done on
 *      child_struct right after it is created).
 *
 *      From the above example it might not be clear why both child_next()
 *      and child_class_next() are needed. The distinction is that child_next()
 *      iterates over actually existing objects, while child_class_next()
 *      iterates over all possible child classes. E.g. if an AVCodecContext
 *      was initialized to use a codec which has private options, then its
 *      child_next() will return AVCodecContext.priv_data and finish
 *      iterating. OTOH child_class_next() on AVCodecContext.av_class will
 *      iterate over all available codecs with private options.
 *
 * @subsection avoptions_implement_named_constants Named constants
 *      It is possible to create named constants for options. Simply set the unit
 *      field of the option the constants should apply to a string and
 *      create the constants themselves as options of type AV_OPT_TYPE_CONST
 *      with their unit field set to the same string.
 *      Their default_val field should contain the value of the named
 *      constant.
 *      For example, to add some named constants for the test_flags option
 *      above, put the following into the child_opts array:
 *      @code
 *      { "test_flags", "This is a test option of flags type.",
 *        offsetof(child_struct, flags_opt), AV_OPT_TYPE_FLAGS, { .i64 = 0 }, INT_MIN, INT_MAX, "test_unit" },
 *      { "flag1", "This is a flag with value 16", 0, AV_OPT_TYPE_CONST, { .i64 = 16 }, 0, 0, "test_unit" },
 *      @endcode
 *
 * @section avoptions_use Using AVOptions
 * This section deals with accessing options in an AVOptions-enabled struct.
 * Such structs in FFmpeg are e.g. AVCodecContext in libavcodec or
 * AVFormatContext in libavformat.
 *
 * @subsection avoptions_use_examine Examining AVOptions
 * The basic functions for examining options are av_opt_next(), which iterates
 * over all options defined for one object, and av_opt_find(), which searches
 * for an option with the given name.
 *
 * The situation is more complicated with nesting. An AVOptions-enabled struct
 * may have AVOptions-enabled children. Passing the AV_OPT_SEARCH_CHILDREN flag
 * to av_opt_find() will make the function search children recursively.
 *
 * For enumerating there are basically two cases. The first is when you want to
 * get all options that may potentially exist on the struct and its children
 * (e.g.  when constructing documentation). In that case you should call
 * av_opt_child_class_next() recursively on the parent struct's AVClass.  The
 * second case is when you have an already initialized struct with all its
 * children and you want to get all options that can be actually written or read
 * from it. In that case you should call av_opt_child_next() recursively (and
 * av_opt_next() on each result).
 *
 * @subsection avoptions_use_get_set Reading and writing AVOptions
 * When setting options, you often have a string read directly from the
 * user. In such a case, simply passing it to av_opt_set() is enough. For
 * non-string type options, av_opt_set() will parse the string according to the
 * option type.
 *
 * Similarly av_opt_get() will read any option type and convert it to a string
 * which will be returned. Do not forget that the string is allocated, so you
 * have to free it with av_free().
 *
 * In some cases it may be more convenient to put all options into an
 * AVDictionary and call av_opt_set_dict() on it. A specific case of this
 * are the format/codec open functions in lavf/lavc which take a dictionary
 * filled with option as a parameter. This allows to set some options
 * that cannot be set otherwise, since e.g. the input file format is not known
 * before the file is actually opened.
 */

enum AVOptionType{
    AV_OPT_TYPE_FLAGS,
    AV_OPT_TYPE_INT,
    AV_OPT_TYPE_INT64,
    AV_OPT_TYPE_DOUBLE,
    AV_OPT_TYPE_FLOAT,
    AV_OPT_TYPE_STRING,
    AV_OPT_TYPE_RATIONAL,
    AV_OPT_TYPE_BINARY,  ///< offset must point to a pointer immediately followed by an int for the length
    AV_OPT_TYPE_DICT,
    AV_OPT_TYPE_CONST = 128,
    AV_OPT_TYPE_IMAGE_SIZE = MKBETAG('S','I','Z','E'), ///< offset must point to two consecutive integers
    AV_OPT_TYPE_PIXEL_FMT  = MKBETAG('P','F','M','T'),
    AV_OPT_TYPE_SAMPLE_FMT = MKBETAG('S','F','M','T'),
    AV_OPT_TYPE_VIDEO_RATE = MKBETAG('V','R','A','T'), ///< offset must point to AVRational
    AV_OPT_TYPE_DURATION   = MKBETAG('D','U','R',' '),
    AV_OPT_TYPE_COLOR      = MKBETAG('C','O','L','R'),
    AV_OPT_TYPE_CHANNEL_LAYOUT = MKBETAG('C','H','L','A'),
#if FF_API_OLD_AVOPTIONS
    FF_OPT_TYPE_FLAGS = 0,
    FF_OPT_TYPE_INT,
    FF_OPT_TYPE_INT64,
    FF_OPT_TYPE_DOUBLE,
    FF_OPT_TYPE_FLOAT,
    FF_OPT_TYPE_STRING,
    FF_OPT_TYPE_RATIONAL,
    FF_OPT_TYPE_BINARY,  ///< offset must point to a pointer immediately followed by an int for the length
    FF_OPT_TYPE_CONST=128,
#endif
};

/**
 * AVOption
 */
typedef struct AVOption {
    const char *name;

    /**
     * short English help text
     * @todo What about other languages?
     */
    const char *help;

    /**
     * The offset relative to the context structure where the option
     * value is stored. It should be 0 for named constants.
     */
    int offset;
    enum AVOptionType type;

    /**
     * the default value for scalar options
     */
    union {
        int64_t i64;
        double dbl;
        const char *str;
        /* TODO those are unused now */
        AVRational q;
    } default_val;
    double min;                 ///< minimum valid value for the option
    double max;                 ///< maximum valid value for the option

    int flags;
#define AV_OPT_FLAG_ENCODING_PARAM  1   ///< a generic parameter which can be set by the user for muxing or encoding
#define AV_OPT_FLAG_DECODING_PARAM  2   ///< a generic parameter which can be set by the user for demuxing or decoding
#if FF_API_OPT_TYPE_METADATA
#define AV_OPT_FLAG_METADATA        4   ///< some data extracted or inserted into the file like title, comment, ...
#endif
#define AV_OPT_FLAG_AUDIO_PARAM     8
#define AV_OPT_FLAG_VIDEO_PARAM     16
#define AV_OPT_FLAG_SUBTITLE_PARAM  32
/**
 * The option is inteded for exporting values to the caller.
 */
#define AV_OPT_FLAG_EXPORT          64
/**
 * The option may not be set through the AVOptions API, only read.
 * This flag only makes sense when AV_OPT_FLAG_EXPORT is also set.
 */
#define AV_OPT_FLAG_READONLY        128
#define AV_OPT_FLAG_FILTERING_PARAM (1<<16) ///< a generic parameter which can be set by the user for filtering
//FIXME think about enc-audio, ... style flags

    /**
     * The logical unit to which the option belongs. Non-constant
     * options and corresponding named constants share the same
     * unit. May be NULL.
     */
    const char *unit;
} AVOption;

/**
 * A single allowed range of values, or a single allowed value.
 */
typedef struct AVOptionRange {
    const char *str;
    /**
     * Value range.
     * For string ranges this represents the min/max length.
     * For dimensions this represents the min/max pixel count or width/height in multi-component case.
     */
    double value_min, value_max;
    /**
     * Value's component range.
     * For string this represents the unicode range for chars, 0-127 limits to ASCII.
     */
    double component_min, component_max;
    /**
     * Range flag.
     * If set to 1 the struct encodes a range, if set to 0 a single value.
     */
    int is_range;
} AVOptionRange;

/**
 * List of AVOptionRange structs.
 */
typedef struct AVOptionRanges {
    /**
     * Array of option ranges.
     *
     * Most of option types use just one component.
     * Following describes multi-component option types:
     *
     * AV_OPT_TYPE_IMAGE_SIZE:
     * component index 0: range of pixel count (width * height).
     * component index 1: range of width.
     * component index 2: range of height.
     *
     * @note To obtain multi-component version of this structure, user must
     *       provide AV_OPT_MULTI_COMPONENT_RANGE to av_opt_query_ranges or
     *       av_opt_query_ranges_default function.
     *
     * Multi-component range can be read as in following example:
     *
     * @code
     * int range_index, component_index;
     * AVOptionRanges *ranges;
     * AVOptionRange *range[3]; //may require more than 3 in the future.
     * av_opt_query_ranges(&ranges, obj, key, AV_OPT_MULTI_COMPONENT_RANGE);
     * for (range_index = 0; range_index < ranges->nb_ranges; range_index++) {
     *     for (component_index = 0; component_index < ranges->nb_components; component_index++)
     *         range[component_index] = ranges->range[ranges->nb_ranges * component_index + range_index];
     *     //do something with range here.
     * }
     * av_opt_freep_ranges(&ranges);
     * @endcode
     */
    AVOptionRange **range;
    /**
     * Number of ranges per component.
     */
    int nb_ranges;
    /**
     * Number of componentes.
     */
    int nb_components;
} AVOptionRanges;


#if FF_API_FIND_OPT
/**
 * Look for an option in obj. Look only for the options which
 * have the flags set as specified in mask and flags (that is,
 * for which it is the case that (opt->flags & mask) == flags).
 *
 * @param[in] obj a pointer to a struct whose first element is a
 * pointer to an AVClass
 * @param[in] name the name of the option to look for
 * @param[in] unit the unit of the option to look for, or any if NULL
 * @return a pointer to the option found, or NULL if no option
 * has been found
 *
 * @deprecated use av_opt_find.
 */
attribute_deprecated
const AVOption *av_find_opt(void *obj, const char *name, const char *unit, int mask, int flags);
#endif

#if FF_API_OLD_AVOPTIONS
/**
 * Set the field of obj with the given name to value.
 *
 * @param[in] obj A struct whose first element is a pointer to an
 * AVClass.
 * @param[in] name the name of the field to set
 * @param[in] val The value to set. If the field is not of a string
 * type, then the given string is parsed.
 * SI postfixes and some named scalars are supported.
 * If the field is of a numeric type, it has to be a numeric or named
 * scalar. Behavior with more than one scalar and +- infix operators
 * is undefined.
 * If the field is of a flags type, it has to be a sequence of numeric
 * scalars or named flags separated by '+' or '-'. Prefixing a flag
 * with '+' causes it to be set without affecting the other flags;
 * similarly, '-' unsets a flag.
 * @param[out] o_out if non-NULL put here a pointer to the AVOption
 * found
 * @param alloc this parameter is currently ignored
 * @return 0 if the value has been set, or an AVERROR code in case of
 * error:
 * AVERROR_OPTION_NOT_FOUND if no matching option exists
 * AVERROR(ERANGE) if the value is out of range
 * AVERROR(EINVAL) if the value is not valid
 * @deprecated use av_opt_set()
 */
attribute_deprecated
int av_set_string3(void *obj, const char *name, const char *val, int alloc, const AVOption **o_out);

attribute_deprecated const AVOption *av_set_double(void *obj, const char *name, double n);
attribute_deprecated const AVOption *av_set_q(void *obj, const char *name, AVRational n);
attribute_deprecated const AVOption *av_set_int(void *obj, const char *name, int64_t n);

double av_get_double(void *obj, const char *name, const AVOption **o_out);
AVRational av_get_q(void *obj, const char *name, const AVOption **o_out);
int64_t av_get_int(void *obj, const char *name, const AVOption **o_out);
attribute_deprecated const char *av_get_string(void *obj, const char *name, const AVOption **o_out, char *buf, int buf_len);
attribute_deprecated const AVOption *av_next_option(void *obj, const AVOption *last);
#endif

/**
 * Show the obj options.
 *
 * @param req_flags requested flags for the options to show. Show only the
 * options for which it is opt->flags & req_flags.
 * @param rej_flags rejected flags for the options to show. Show only the
 * options for which it is !(opt->flags & req_flags).
 * @param av_log_obj log context to use for showing the options
 */
int av_opt_show2(void *obj, void *av_log_obj, int req_flags, int rej_flags);

/**
 * Set the values of all AVOption fields to their default values.
 *
 * @param s an AVOption-enabled struct (its first member must be a pointer to AVClass)
 */
void av_opt_set_defaults(void *s);

#if FF_API_OLD_AVOPTIONS
attribute_deprecated
void av_opt_set_defaults2(void *s, int mask, int flags);
#endif

/**
 * Parse the key/value pairs list in opts. For each key/value pair
 * found, stores the value in the field in ctx that is named like the
 * key. ctx must be an AVClass context, storing is done using
 * AVOptions.
 *
 * @param opts options string to parse, may be NULL
 * @param key_val_sep a 0-terminated list of characters used to
 * separate key from value
 * @param pairs_sep a 0-terminated list of characters used to separate
 * two pairs from each other
 * @return the number of successfully set key/value pairs, or a negative
 * value corresponding to an AVERROR code in case of error:
 * AVERROR(EINVAL) if opts cannot be parsed,
 * the error code issued by av_set_string3() if a key/value pair
 * cannot be set
 */
int av_set_options_string(void *ctx, const char *opts,
                          const char *key_val_sep, const char *pairs_sep);

/**
<<<<<<< HEAD
 * Parse the key-value pairs list in opts. For each key=value pair found,
 * set the value of the corresponding option in ctx.
 *
 * @param ctx          the AVClass object to set options on
 * @param opts         the options string, key-value pairs separated by a
 *                     delimiter
 * @param shorthand    a NULL-terminated array of options names for shorthand
 *                     notation: if the first field in opts has no key part,
 *                     the key is taken from the first element of shorthand;
 *                     then again for the second, etc., until either opts is
 *                     finished, shorthand is finished or a named option is
 *                     found; after that, all options must be named
 * @param key_val_sep  a 0-terminated list of characters used to separate
 *                     key from value, for example '='
 * @param pairs_sep    a 0-terminated list of characters used to separate
 *                     two pairs from each other, for example ':' or ','
 * @return  the number of successfully set key=value pairs, or a negative
 *          value corresponding to an AVERROR code in case of error:
 *          AVERROR(EINVAL) if opts cannot be parsed,
 *          the error code issued by av_set_string3() if a key/value pair
 *          cannot be set
 *
 * Options names must use only the following characters: a-z A-Z 0-9 - . / _
 * Separators must use characters distinct from option names and from each
 * other.
 */
int av_opt_set_from_string(void *ctx, const char *opts,
                           const char *const *shorthand,
                           const char *key_val_sep, const char *pairs_sep);
/**
 * Free all string and binary options in obj.
=======
 * Free all allocated objects in obj.
>>>>>>> a8c104a5
 */
void av_opt_free(void *obj);

/**
 * Check whether a particular flag is set in a flags field.
 *
 * @param field_name the name of the flag field option
 * @param flag_name the name of the flag to check
 * @return non-zero if the flag is set, zero if the flag isn't set,
 *         isn't of the right type, or the flags field doesn't exist.
 */
int av_opt_flag_is_set(void *obj, const char *field_name, const char *flag_name);

/**
 * Set all the options from a given dictionary on an object.
 *
 * @param obj a struct whose first element is a pointer to AVClass
 * @param options options to process. This dictionary will be freed and replaced
 *                by a new one containing all options not found in obj.
 *                Of course this new dictionary needs to be freed by caller
 *                with av_dict_free().
 *
 * @return 0 on success, a negative AVERROR if some option was found in obj,
 *         but could not be set.
 *
 * @see av_dict_copy()
 */
int av_opt_set_dict(void *obj, struct AVDictionary **options);


/**
 * Set all the options from a given dictionary on an object.
 *
 * @param obj a struct whose first element is a pointer to AVClass
 * @param options options to process. This dictionary will be freed and replaced
 *                by a new one containing all options not found in obj.
 *                Of course this new dictionary needs to be freed by caller
 *                with av_dict_free().
 * @param search_flags A combination of AV_OPT_SEARCH_*.
 *
 * @return 0 on success, a negative AVERROR if some option was found in obj,
 *         but could not be set.
 *
 * @see av_dict_copy()
 */
int av_opt_set_dict2(void *obj, struct AVDictionary **options, int search_flags);

/**
 * Extract a key-value pair from the beginning of a string.
 *
 * @param ropts        pointer to the options string, will be updated to
 *                     point to the rest of the string (one of the pairs_sep
 *                     or the final NUL)
 * @param key_val_sep  a 0-terminated list of characters used to separate
 *                     key from value, for example '='
 * @param pairs_sep    a 0-terminated list of characters used to separate
 *                     two pairs from each other, for example ':' or ','
 * @param flags        flags; see the AV_OPT_FLAG_* values below
 * @param rkey         parsed key; must be freed using av_free()
 * @param rval         parsed value; must be freed using av_free()
 *
 * @return  >=0 for success, or a negative value corresponding to an
 *          AVERROR code in case of error; in particular:
 *          AVERROR(EINVAL) if no key is present
 *
 */
int av_opt_get_key_value(const char **ropts,
                         const char *key_val_sep, const char *pairs_sep,
                         unsigned flags,
                         char **rkey, char **rval);

enum {

    /**
     * Accept to parse a value without a key; the key will then be returned
     * as NULL.
     */
    AV_OPT_FLAG_IMPLICIT_KEY = 1,
};

/**
 * @defgroup opt_eval_funcs Evaluating option strings
 * @{
 * This group of functions can be used to evaluate option strings
 * and get numbers out of them. They do the same thing as av_opt_set(),
 * except the result is written into the caller-supplied pointer.
 *
 * @param obj a struct whose first element is a pointer to AVClass.
 * @param o an option for which the string is to be evaluated.
 * @param val string to be evaluated.
 * @param *_out value of the string will be written here.
 *
 * @return 0 on success, a negative number on failure.
 */
int av_opt_eval_flags (void *obj, const AVOption *o, const char *val, int        *flags_out);
int av_opt_eval_int   (void *obj, const AVOption *o, const char *val, int        *int_out);
int av_opt_eval_int64 (void *obj, const AVOption *o, const char *val, int64_t    *int64_out);
int av_opt_eval_float (void *obj, const AVOption *o, const char *val, float      *float_out);
int av_opt_eval_double(void *obj, const AVOption *o, const char *val, double     *double_out);
int av_opt_eval_q     (void *obj, const AVOption *o, const char *val, AVRational *q_out);
/**
 * @}
 */

#define AV_OPT_SEARCH_CHILDREN   0x0001 /**< Search in possible children of the
                                             given object first. */
/**
 *  The obj passed to av_opt_find() is fake -- only a double pointer to AVClass
 *  instead of a required pointer to a struct containing AVClass. This is
 *  useful for searching for options without needing to allocate the corresponding
 *  object.
 */
#define AV_OPT_SEARCH_FAKE_OBJ   0x0002

/**
 *  Allows av_opt_query_ranges and av_opt_query_ranges_default to return more than
 *  one component for certain option types.
 *  @see AVOptionRanges for details.
 */
#define AV_OPT_MULTI_COMPONENT_RANGE 0x1000

/**
 * Look for an option in an object. Consider only options which
 * have all the specified flags set.
 *
 * @param[in] obj A pointer to a struct whose first element is a
 *                pointer to an AVClass.
 *                Alternatively a double pointer to an AVClass, if
 *                AV_OPT_SEARCH_FAKE_OBJ search flag is set.
 * @param[in] name The name of the option to look for.
 * @param[in] unit When searching for named constants, name of the unit
 *                 it belongs to.
 * @param opt_flags Find only options with all the specified flags set (AV_OPT_FLAG).
 * @param search_flags A combination of AV_OPT_SEARCH_*.
 *
 * @return A pointer to the option found, or NULL if no option
 *         was found.
 *
 * @note Options found with AV_OPT_SEARCH_CHILDREN flag may not be settable
 * directly with av_set_string3(). Use special calls which take an options
 * AVDictionary (e.g. avformat_open_input()) to set options found with this
 * flag.
 */
const AVOption *av_opt_find(void *obj, const char *name, const char *unit,
                            int opt_flags, int search_flags);

/**
 * Look for an option in an object. Consider only options which
 * have all the specified flags set.
 *
 * @param[in] obj A pointer to a struct whose first element is a
 *                pointer to an AVClass.
 *                Alternatively a double pointer to an AVClass, if
 *                AV_OPT_SEARCH_FAKE_OBJ search flag is set.
 * @param[in] name The name of the option to look for.
 * @param[in] unit When searching for named constants, name of the unit
 *                 it belongs to.
 * @param opt_flags Find only options with all the specified flags set (AV_OPT_FLAG).
 * @param search_flags A combination of AV_OPT_SEARCH_*.
 * @param[out] target_obj if non-NULL, an object to which the option belongs will be
 * written here. It may be different from obj if AV_OPT_SEARCH_CHILDREN is present
 * in search_flags. This parameter is ignored if search_flags contain
 * AV_OPT_SEARCH_FAKE_OBJ.
 *
 * @return A pointer to the option found, or NULL if no option
 *         was found.
 */
const AVOption *av_opt_find2(void *obj, const char *name, const char *unit,
                             int opt_flags, int search_flags, void **target_obj);

/**
 * Iterate over all AVOptions belonging to obj.
 *
 * @param obj an AVOptions-enabled struct or a double pointer to an
 *            AVClass describing it.
 * @param prev result of the previous call to av_opt_next() on this object
 *             or NULL
 * @return next AVOption or NULL
 */
const AVOption *av_opt_next(void *obj, const AVOption *prev);

/**
 * Iterate over AVOptions-enabled children of obj.
 *
 * @param prev result of a previous call to this function or NULL
 * @return next AVOptions-enabled child or NULL
 */
void *av_opt_child_next(void *obj, void *prev);

/**
 * Iterate over potential AVOptions-enabled children of parent.
 *
 * @param prev result of a previous call to this function or NULL
 * @return AVClass corresponding to next potential child or NULL
 */
const AVClass *av_opt_child_class_next(const AVClass *parent, const AVClass *prev);

/**
 * @defgroup opt_set_funcs Option setting functions
 * @{
 * Those functions set the field of obj with the given name to value.
 *
 * @param[in] obj A struct whose first element is a pointer to an AVClass.
 * @param[in] name the name of the field to set
 * @param[in] val The value to set. In case of av_opt_set() if the field is not
 * of a string type, then the given string is parsed.
 * SI postfixes and some named scalars are supported.
 * If the field is of a numeric type, it has to be a numeric or named
 * scalar. Behavior with more than one scalar and +- infix operators
 * is undefined.
 * If the field is of a flags type, it has to be a sequence of numeric
 * scalars or named flags separated by '+' or '-'. Prefixing a flag
 * with '+' causes it to be set without affecting the other flags;
 * similarly, '-' unsets a flag.
 * @param search_flags flags passed to av_opt_find2. I.e. if AV_OPT_SEARCH_CHILDREN
 * is passed here, then the option may be set on a child of obj.
 *
 * @return 0 if the value has been set, or an AVERROR code in case of
 * error:
 * AVERROR_OPTION_NOT_FOUND if no matching option exists
 * AVERROR(ERANGE) if the value is out of range
 * AVERROR(EINVAL) if the value is not valid
 */
<<<<<<< HEAD
int av_opt_set       (void *obj, const char *name, const char *val, int search_flags);
int av_opt_set_int   (void *obj, const char *name, int64_t     val, int search_flags);
int av_opt_set_double(void *obj, const char *name, double      val, int search_flags);
int av_opt_set_q     (void *obj, const char *name, AVRational  val, int search_flags);
int av_opt_set_bin   (void *obj, const char *name, const uint8_t *val, int size, int search_flags);
int av_opt_set_image_size(void *obj, const char *name, int w, int h, int search_flags);
int av_opt_set_pixel_fmt (void *obj, const char *name, enum AVPixelFormat fmt, int search_flags);
int av_opt_set_sample_fmt(void *obj, const char *name, enum AVSampleFormat fmt, int search_flags);
int av_opt_set_video_rate(void *obj, const char *name, AVRational val, int search_flags);
int av_opt_set_channel_layout(void *obj, const char *name, int64_t ch_layout, int search_flags);

/**
 * Set a binary option to an integer list.
 *
 * @param obj    AVClass object to set options on
 * @param name   name of the binary option
 * @param val    pointer to an integer list (must have the correct type with
 *               regard to the contents of the list)
 * @param term   list terminator (usually 0 or -1)
 * @param flags  search flags
 */
#define av_opt_set_int_list(obj, name, val, term, flags) \
    (av_int_list_length(val, term) > INT_MAX / sizeof(*(val)) ? \
     AVERROR(EINVAL) : \
     av_opt_set_bin(obj, name, (const uint8_t *)(val), \
                    av_int_list_length(val, term) * sizeof(*(val)), flags))
=======
int av_opt_set         (void *obj, const char *name, const char *val, int search_flags);
int av_opt_set_int     (void *obj, const char *name, int64_t     val, int search_flags);
int av_opt_set_double  (void *obj, const char *name, double      val, int search_flags);
int av_opt_set_q       (void *obj, const char *name, AVRational  val, int search_flags);
int av_opt_set_bin     (void *obj, const char *name, const uint8_t *val, int size, int search_flags);
/**
 * @note Any old dictionary present is discarded and replaced with a copy of the new one. The
 * caller still owns val is and responsible for freeing it.
 */
int av_opt_set_dict_val(void *obj, const char *name, const AVDictionary *val, int search_flags);
>>>>>>> a8c104a5
/**
 * @}
 */

/**
 * @defgroup opt_get_funcs Option getting functions
 * @{
 * Those functions get a value of the option with the given name from an object.
 *
 * @param[in] obj a struct whose first element is a pointer to an AVClass.
 * @param[in] name name of the option to get.
 * @param[in] search_flags flags passed to av_opt_find2. I.e. if AV_OPT_SEARCH_CHILDREN
 * is passed here, then the option may be found in a child of obj.
 * @param[out] out_val value of the option will be written here
 * @return >=0 on success, a negative error code otherwise
 */
/**
 * @note the returned string will be av_malloc()ed and must be av_free()ed by the caller
 */
<<<<<<< HEAD
int av_opt_get       (void *obj, const char *name, int search_flags, uint8_t   **out_val);
int av_opt_get_int   (void *obj, const char *name, int search_flags, int64_t    *out_val);
int av_opt_get_double(void *obj, const char *name, int search_flags, double     *out_val);
int av_opt_get_q     (void *obj, const char *name, int search_flags, AVRational *out_val);
int av_opt_get_image_size(void *obj, const char *name, int search_flags, int *w_out, int *h_out);
int av_opt_get_pixel_fmt (void *obj, const char *name, int search_flags, enum AVPixelFormat *out_fmt);
int av_opt_get_sample_fmt(void *obj, const char *name, int search_flags, enum AVSampleFormat *out_fmt);
int av_opt_get_video_rate(void *obj, const char *name, int search_flags, AVRational *out_val);
int av_opt_get_channel_layout(void *obj, const char *name, int search_flags, int64_t *ch_layout);
=======
int av_opt_get         (void *obj, const char *name, int search_flags, uint8_t   **out_val);
int av_opt_get_int     (void *obj, const char *name, int search_flags, int64_t    *out_val);
int av_opt_get_double  (void *obj, const char *name, int search_flags, double     *out_val);
int av_opt_get_q       (void *obj, const char *name, int search_flags, AVRational *out_val);
/**
 * @param[out] out_val The returned dictionary is a copy of the actual value and must
 * be freed with av_dict_free() by the caller
 */
int av_opt_get_dict_val(void *obj, const char *name, int search_flags, AVDictionary **out_val);
>>>>>>> a8c104a5
/**
 * @}
 */
/**
 * Gets a pointer to the requested field in a struct.
 * This function allows accessing a struct even when its fields are moved or
 * renamed since the application making the access has been compiled,
 *
 * @returns a pointer to the field, it can be cast to the correct type and read
 *          or written to.
 */
void *av_opt_ptr(const AVClass *avclass, void *obj, const char *name);

/**
 * Free an AVOptionRanges struct and set it to NULL.
 */
void av_opt_freep_ranges(AVOptionRanges **ranges);

/**
 * Get a list of allowed ranges for the given option.
 *
 * The returned list may depend on other fields in obj like for example profile.
 *
 * @param flags is a bitmask of flags, undefined flags should not be set and should be ignored
 *              AV_OPT_SEARCH_FAKE_OBJ indicates that the obj is a double pointer to a AVClass instead of a full instance
 *              AV_OPT_MULTI_COMPONENT_RANGE indicates that function may return more than one component, @see AVOptionRanges
 *
 * The result must be freed with av_opt_freep_ranges.
 *
 * @return number of compontents returned on success, a negative errro code otherwise
 */
int av_opt_query_ranges(AVOptionRanges **, void *obj, const char *key, int flags);

int av_opt_copy(void *dest, void *src);

/**
 * Get a default list of allowed ranges for the given option.
 *
 * This list is constructed without using the AVClass.query_ranges() callback
 * and can be used as fallback from within the callback.
 *
 * @param flags is a bitmask of flags, undefined flags should not be set and should be ignored
 *              AV_OPT_SEARCH_FAKE_OBJ indicates that the obj is a double pointer to a AVClass instead of a full instance
 *              AV_OPT_MULTI_COMPONENT_RANGE indicates that function may return more than one component, @see AVOptionRanges
 *
 * The result must be freed with av_opt_free_ranges.
 *
 * @return number of compontents returned on success, a negative errro code otherwise
 */
int av_opt_query_ranges_default(AVOptionRanges **, void *obj, const char *key, int flags);

/**
 * @}
 */

#endif /* AVUTIL_OPT_H */<|MERGE_RESOLUTION|>--- conflicted
+++ resolved
@@ -482,7 +482,6 @@
                           const char *key_val_sep, const char *pairs_sep);
 
 /**
-<<<<<<< HEAD
  * Parse the key-value pairs list in opts. For each key=value pair found,
  * set the value of the corresponding option in ctx.
  *
@@ -513,10 +512,7 @@
                            const char *const *shorthand,
                            const char *key_val_sep, const char *pairs_sep);
 /**
- * Free all string and binary options in obj.
-=======
  * Free all allocated objects in obj.
->>>>>>> a8c104a5
  */
 void av_opt_free(void *obj);
 
@@ -740,17 +736,21 @@
  * AVERROR(ERANGE) if the value is out of range
  * AVERROR(EINVAL) if the value is not valid
  */
-<<<<<<< HEAD
-int av_opt_set       (void *obj, const char *name, const char *val, int search_flags);
-int av_opt_set_int   (void *obj, const char *name, int64_t     val, int search_flags);
-int av_opt_set_double(void *obj, const char *name, double      val, int search_flags);
-int av_opt_set_q     (void *obj, const char *name, AVRational  val, int search_flags);
-int av_opt_set_bin   (void *obj, const char *name, const uint8_t *val, int size, int search_flags);
+int av_opt_set         (void *obj, const char *name, const char *val, int search_flags);
+int av_opt_set_int     (void *obj, const char *name, int64_t     val, int search_flags);
+int av_opt_set_double  (void *obj, const char *name, double      val, int search_flags);
+int av_opt_set_q       (void *obj, const char *name, AVRational  val, int search_flags);
+int av_opt_set_bin     (void *obj, const char *name, const uint8_t *val, int size, int search_flags);
 int av_opt_set_image_size(void *obj, const char *name, int w, int h, int search_flags);
 int av_opt_set_pixel_fmt (void *obj, const char *name, enum AVPixelFormat fmt, int search_flags);
 int av_opt_set_sample_fmt(void *obj, const char *name, enum AVSampleFormat fmt, int search_flags);
 int av_opt_set_video_rate(void *obj, const char *name, AVRational val, int search_flags);
 int av_opt_set_channel_layout(void *obj, const char *name, int64_t ch_layout, int search_flags);
+/**
+ * @note Any old dictionary present is discarded and replaced with a copy of the new one. The
+ * caller still owns val is and responsible for freeing it.
+ */
+int av_opt_set_dict_val(void *obj, const char *name, const AVDictionary *val, int search_flags);
 
 /**
  * Set a binary option to an integer list.
@@ -767,18 +767,7 @@
      AVERROR(EINVAL) : \
      av_opt_set_bin(obj, name, (const uint8_t *)(val), \
                     av_int_list_length(val, term) * sizeof(*(val)), flags))
-=======
-int av_opt_set         (void *obj, const char *name, const char *val, int search_flags);
-int av_opt_set_int     (void *obj, const char *name, int64_t     val, int search_flags);
-int av_opt_set_double  (void *obj, const char *name, double      val, int search_flags);
-int av_opt_set_q       (void *obj, const char *name, AVRational  val, int search_flags);
-int av_opt_set_bin     (void *obj, const char *name, const uint8_t *val, int size, int search_flags);
-/**
- * @note Any old dictionary present is discarded and replaced with a copy of the new one. The
- * caller still owns val is and responsible for freeing it.
- */
-int av_opt_set_dict_val(void *obj, const char *name, const AVDictionary *val, int search_flags);
->>>>>>> a8c104a5
+
 /**
  * @}
  */
@@ -798,27 +787,20 @@
 /**
  * @note the returned string will be av_malloc()ed and must be av_free()ed by the caller
  */
-<<<<<<< HEAD
-int av_opt_get       (void *obj, const char *name, int search_flags, uint8_t   **out_val);
-int av_opt_get_int   (void *obj, const char *name, int search_flags, int64_t    *out_val);
-int av_opt_get_double(void *obj, const char *name, int search_flags, double     *out_val);
-int av_opt_get_q     (void *obj, const char *name, int search_flags, AVRational *out_val);
+int av_opt_get         (void *obj, const char *name, int search_flags, uint8_t   **out_val);
+int av_opt_get_int     (void *obj, const char *name, int search_flags, int64_t    *out_val);
+int av_opt_get_double  (void *obj, const char *name, int search_flags, double     *out_val);
+int av_opt_get_q       (void *obj, const char *name, int search_flags, AVRational *out_val);
 int av_opt_get_image_size(void *obj, const char *name, int search_flags, int *w_out, int *h_out);
 int av_opt_get_pixel_fmt (void *obj, const char *name, int search_flags, enum AVPixelFormat *out_fmt);
 int av_opt_get_sample_fmt(void *obj, const char *name, int search_flags, enum AVSampleFormat *out_fmt);
 int av_opt_get_video_rate(void *obj, const char *name, int search_flags, AVRational *out_val);
 int av_opt_get_channel_layout(void *obj, const char *name, int search_flags, int64_t *ch_layout);
-=======
-int av_opt_get         (void *obj, const char *name, int search_flags, uint8_t   **out_val);
-int av_opt_get_int     (void *obj, const char *name, int search_flags, int64_t    *out_val);
-int av_opt_get_double  (void *obj, const char *name, int search_flags, double     *out_val);
-int av_opt_get_q       (void *obj, const char *name, int search_flags, AVRational *out_val);
 /**
  * @param[out] out_val The returned dictionary is a copy of the actual value and must
  * be freed with av_dict_free() by the caller
  */
 int av_opt_get_dict_val(void *obj, const char *name, int search_flags, AVDictionary **out_val);
->>>>>>> a8c104a5
 /**
  * @}
  */
