\input texinfo @c -*- texinfo -*-

@settitle Developer Documentation
@titlepage
@center @titlefont{Developer Documentation}
@end titlepage

@top

@contents

@chapter Developers Guide

@section API
@itemize @bullet
@item libavcodec is the library containing the codecs (both encoding and
decoding). Look at @file{libavcodec/apiexample.c} to see how to use it.

@item libavformat is the library containing the file format handling (mux and
demux code for several formats). Look at @file{ffplay.c} to use it in a
player. See @file{libavformat/output-example.c} to use it to generate
audio or video streams.

@end itemize

@section Integrating libavcodec or libavformat in your program

You can integrate all the source code of the libraries to link them
statically to avoid any version problem. All you need is to provide a
'config.mak' and a 'config.h' in the parent directory. See the defines
generated by ./configure to understand what is needed.

You can use libavcodec or libavformat in your commercial program, but
@emph{any patch you make must be published}. The best way to proceed is
to send your patches to the FFmpeg mailing list.

@section Contributing

There are 3 ways by which code gets into ffmpeg.
@itemize @bullet
@item Submitting Patches to the main developer mailing list
      see @ref{Submitting patches} for details.
@item Directly committing changes to the main tree.
@item Committing changes to a git clone, for example on github.com or
      gitorious.org. And asking us to merge these changes.
@end itemize

Whichever way, changes should be reviewed by the maintainer of the code
before they are committed. And they should follow the @ref{Coding Rules}.
The developer making the commit and the author are responsible for their changes
and should try to fix issues their commit causes.

@anchor{Coding Rules}
@section Coding Rules

@subsection Code formatting conventions
<<<<<<< HEAD
=======
The code is written in K&R C style. That means the following:
@itemize @bullet
@item
The control statements are formatted by putting space betwen the statement
and parenthesis in the following way:
@example
for (i = 0; i < filter->input_count; i++) @{
@end example
@item
The case statement is always located at the same level as the switch itself:
@example
switch (link->init_state) @{
case AVLINK_INIT:
    continue;
case AVLINK_STARTINIT:
    av_log(filter, AV_LOG_INFO, "circular filter chain detected");
    return 0;
@end example
@item
Braces in function declarations are written on the new line:
@example
const char *avfilter_configuration(void)
@{
    return LIBAV_CONFIGURATION;
@}
@end example
@item
In case of a single-statement if, no curly braces are required:
@example
if (!pic || !picref)
    goto fail;
@end example
@item
Do not put spaces immediately inside parenthesis. @samp{if (ret)} is
a valid style; @samp{if ( ret )} is not.
@end itemize
>>>>>>> adedd840

There are the following guidelines regarding the indentation in files:
@itemize @bullet
@item
Indent size is 4.
@item
The TAB character is forbidden outside of Makefiles as is any
form of trailing whitespace. Commits containing either will be
rejected by the git repository.
@item
You should try to limit your code lines to 80 characters; however, do so if
and only if this improves readability.
@end itemize
The presentation is one inspired by 'indent -i4 -kr -nut'.

The main priority in FFmpeg is simplicity and small code size in order to
minimize the bug count.

@subsection Comments
Use the JavaDoc/Doxygen  format (see examples below) so that code documentation
can be generated automatically. All nontrivial functions should have a comment
above them explaining what the function does, even if it is just one sentence.
All structures and their member variables should be documented, too.
@example
/**
 * @@file
 * MPEG codec.
 * @@author ...
 */

/**
 * Summary sentence.
 * more text ...
 * ...
 */
typedef struct Foobar@{
    int var1; /**< var1 description */
    int var2; ///< var2 description
    /** var3 description */
    int var3;
@} Foobar;

/**
 * Summary sentence.
 * more text ...
 * ...
 * @@param my_parameter description of my_parameter
 * @@return return value description
 */
int myfunc(int my_parameter)
...
@end example

@subsection C language features

FFmpeg is programmed in the ISO C90 language with a few additional
features from ISO C99, namely:
@itemize @bullet
@item
the @samp{inline} keyword;
@item
@samp{//} comments;
@item
designated struct initializers (@samp{struct s x = @{ .i = 17 @};})
@item
compound literals (@samp{x = (struct s) @{ 17, 23 @};})
@end itemize

These features are supported by all compilers we care about, so we will not
accept patches to remove their use unless they absolutely do not impair
clarity and performance.

All code must compile with recent versions of GCC and a number of other
currently supported compilers. To ensure compatibility, please do not use
additional C99 features or GCC extensions. Especially watch out for:
@itemize @bullet
@item
mixing statements and declarations;
@item
@samp{long long} (use @samp{int64_t} instead);
@item
@samp{__attribute__} not protected by @samp{#ifdef __GNUC__} or similar;
@item
GCC statement expressions (@samp{(x = (@{ int y = 4; y; @})}).
@end itemize

@subsection Naming conventions
<<<<<<< HEAD
All names are using underscores (_), not CamelCase. For example, @samp{avfilter_get_video_buffer} is
a valid function name and @samp{AVFilterGetVideo} is not. The exception from this are type names, like
for example structs and enums; they should always be in the CamelCase
=======
All names are using underscores (_), not CamelCase. For example,
@samp{avfilter_get_video_buffer} is a valid function name and
@samp{AVFilterGetVideo} is not. The only exception from this are structure
names; they should always be in the CamelCase
>>>>>>> adedd840

There are following conventions for naming variables and functions:
@itemize @bullet
@item
For local variables no prefix is required.
@item
For variables and functions declared as @code{static} no prefixes are required.
@item
For variables and functions used internally by the library, @code{ff_} prefix
should be used.
For example, @samp{ff_w64_demuxer}.
@item
For variables and functions used internally across multiple libraries, use
@code{avpriv_}. For example, @samp{avpriv_aac_parse_header}.
@item
For exported names, each library has its own prefixes. Just check the existing
code and name accordingly.
@end itemize

@subsection Miscellanous conventions
@itemize @bullet
@item
fprintf and printf are forbidden in libavformat and libavcodec,
please use av_log() instead.
@item
Casts should be used only when necessary. Unneeded parentheses
should also be avoided if they don't make the code easier to understand.
@end itemize

@section Development Policy

@enumerate
@item
   Contributions should be licensed under the LGPL 2.1, including an
   "or any later version" clause, or the MIT license.  GPL 2 including
   an "or any later version" clause is also acceptable, but LGPL is
   preferred.
@item
   You must not commit code which breaks FFmpeg! (Meaning unfinished but
   enabled code which breaks compilation or compiles but does not work or
   breaks the regression tests)
   You can commit unfinished stuff (for testing etc), but it must be disabled
   (#ifdef etc) by default so it does not interfere with other developers'
   work.
@item
   You do not have to over-test things. If it works for you, and you think it
   should work for others, then commit. If your code has problems
   (portability, triggers compiler bugs, unusual environment etc) they will be
   reported and eventually fixed.
@item
   Do not commit unrelated changes together, split them into self-contained
   pieces. Also do not forget that if part B depends on part A, but A does not
   depend on B, then A can and should be committed first and separate from B.
   Keeping changes well split into self-contained parts makes reviewing and
   understanding them on the commit log mailing list easier. This also helps
   in case of debugging later on.
   Also if you have doubts about splitting or not splitting, do not hesitate to
   ask/discuss it on the developer mailing list.
@item
   Do not change behavior of the programs (renaming options etc) or public
   API or ABI without first discussing it on the ffmpeg-devel mailing list.
   Do not remove functionality from the code. Just improve!

   Note: Redundant code can be removed.
@item
   Do not commit changes to the build system (Makefiles, configure script)
   which change behavior, defaults etc, without asking first. The same
   applies to compiler warning fixes, trivial looking fixes and to code
   maintained by other developers. We usually have a reason for doing things
   the way we do. Send your changes as patches to the ffmpeg-devel mailing
   list, and if the code maintainers say OK, you may commit. This does not
   apply to files you wrote and/or maintain.
@item
   We refuse source indentation and other cosmetic changes if they are mixed
   with functional changes, such commits will be rejected and removed. Every
   developer has his own indentation style, you should not change it. Of course
   if you (re)write something, you can use your own style, even though we would
   prefer if the indentation throughout FFmpeg was consistent (Many projects
   force a given indentation style - we do not.). If you really need to make
   indentation changes (try to avoid this), separate them strictly from real
   changes.

   NOTE: If you had to put if()@{ .. @} over a large (> 5 lines) chunk of code,
   then either do NOT change the indentation of the inner part within (do not
   move it to the right)! or do so in a separate commit
@item
   Always fill out the commit log message. Describe in a few lines what you
   changed and why. You can refer to mailing list postings if you fix a
   particular bug. Comments such as "fixed!" or "Changed it." are unacceptable.
   Recommended format:
   area changed: Short 1 line description

   details describing what and why and giving references.
@item
   Make sure the author of the commit is set correctly. (see git commit --author)
   If you apply a patch, send an
   answer to ffmpeg-devel (or wherever you got the patch from) saying that
   you applied the patch.
@item
   When applying patches that have been discussed (at length) on the mailing
   list, reference the thread in the log message.
@item
    Do NOT commit to code actively maintained by others without permission.
    Send a patch to ffmpeg-devel instead. If no one answers within a reasonable
    timeframe (12h for build failures and security fixes, 3 days small changes,
    1 week for big patches) then commit your patch if you think it is OK.
    Also note, the maintainer can simply ask for more time to review!
@item
    Subscribe to the ffmpeg-cvslog mailing list. The diffs of all commits
    are sent there and reviewed by all the other developers. Bugs and possible
    improvements or general questions regarding commits are discussed there. We
    expect you to react if problems with your code are uncovered.
@item
    Update the documentation if you change behavior or add features. If you are
    unsure how best to do this, send a patch to ffmpeg-devel, the documentation
    maintainer(s) will review and commit your stuff.
@item
    Try to keep important discussions and requests (also) on the public
    developer mailing list, so that all developers can benefit from them.
@item
    Never write to unallocated memory, never write over the end of arrays,
    always check values read from some untrusted source before using them
    as array index or other risky things.
@item
    Remember to check if you need to bump versions for the specific libav
    parts (libavutil, libavcodec, libavformat) you are changing. You need
    to change the version integer.
    Incrementing the first component means no backward compatibility to
    previous versions (e.g. removal of a function from the public API).
    Incrementing the second component means backward compatible change
    (e.g. addition of a function to the public API or extension of an
    existing data structure).
    Incrementing the third component means a noteworthy binary compatible
    change (e.g. encoder bug fix that matters for the decoder).
@item
    Compiler warnings indicate potential bugs or code with bad style. If a type of
    warning always points to correct and clean code, that warning should
    be disabled, not the code changed.
    Thus the remaining warnings can either be bugs or correct code.
    If it is a bug, the bug has to be fixed. If it is not, the code should
    be changed to not generate a warning unless that causes a slowdown
    or obfuscates the code.
@item
    If you add a new file, give it a proper license header. Do not copy and
    paste it from a random place, use an existing file as template.
@end enumerate

We think our rules are not too hard. If you have comments, contact us.

Note, these rules are mostly borrowed from the MPlayer project.

@anchor{Submitting patches}
@section Submitting patches

First, read the @ref{Coding Rules} above if you did not yet, in particular
the rules regarding patch submission.

When you submit your patch, please use @code{git format-patch} or
@code{git send-email}. We cannot read other diffs :-)

Also please do not submit a patch which contains several unrelated changes.
Split it into separate, self-contained pieces. This does not mean splitting
file by file. Instead, make the patch as small as possible while still
keeping it as a logical unit that contains an individual change, even
if it spans multiple files. This makes reviewing your patches much easier
for us and greatly increases your chances of getting your patch applied.

Use the patcheck tool of FFmpeg to check your patch.
The tool is located in the tools directory.

Run the @ref{Regression Tests} before submitting a patch in order to verify
it does not cause unexpected problems.

Patches should be posted as base64 encoded attachments (or any other
encoding which ensures that the patch will not be trashed during
transmission) to the ffmpeg-devel mailing list, see
@url{http://lists.ffmpeg.org/mailman/listinfo/ffmpeg-devel}

It also helps quite a bit if you tell us what the patch does (for example
'replaces lrint by lrintf'), and why (for example '*BSD isn't C99 compliant
and has no lrint()')

Also please if you send several patches, send each patch as a separate mail,
do not attach several unrelated patches to the same mail.

Your patch will be reviewed on the mailing list. You will likely be asked
to make some changes and are expected to send in an improved version that
incorporates the requests from the review. This process may go through
several iterations. Once your patch is deemed good enough, some developer
will pick it up and commit it to the official FFmpeg tree.

Give us a few days to react. But if some time passes without reaction,
send a reminder by email. Your patch should eventually be dealt with.


@section New codecs or formats checklist

@enumerate
@item
    Did you use av_cold for codec initialization and close functions?
@item
    Did you add a long_name under NULL_IF_CONFIG_SMALL to the AVCodec or
    AVInputFormat/AVOutputFormat struct?
@item
    Did you bump the minor version number (and reset the micro version
    number) in @file{libavcodec/version.h} or @file{libavformat/version.h}?
@item
    Did you register it in @file{allcodecs.c} or @file{allformats.c}?
@item
    Did you add the CodecID to @file{avcodec.h}?
@item
    If it has a fourCC, did you add it to @file{libavformat/riff.c},
    even if it is only a decoder?
@item
    Did you add a rule to compile the appropriate files in the Makefile?
    Remember to do this even if you're just adding a format to a file that is
    already being compiled by some other rule, like a raw demuxer.
@item
    Did you add an entry to the table of supported formats or codecs in
    @file{doc/general.texi}?
@item
    Did you add an entry in the Changelog?
@item
    If it depends on a parser or a library, did you add that dependency in
    configure?
@item
    Did you @code{git add} the appropriate files before committing?
@item
    Did you make sure it compiles standalone, i.e. with
    @code{configure --disable-everything --enable-decoder=foo}
    (or @code{--enable-demuxer} or whatever your component is)?
@end enumerate


@section patch submission checklist

@enumerate
@item
    Does @code{make fate} pass with the patch applied?
@item
    Was the patch generated with git format-patch or send-email?
@item
    Did you sign off your patch? (git commit -s)
    See @url{http://kerneltrap.org/files/Jeremy/DCO.txt} for the meaning
    of sign off.
@item
    Did you provide a clear git commit log message?
@item
    Is the patch against latest FFmpeg git master branch?
@item
    Are you subscribed to ffmpeg-devel?
    (the list is subscribers only due to spam)
@item
    Have you checked that the changes are minimal, so that the same cannot be
    achieved with a smaller patch and/or simpler final code?
@item
    If the change is to speed critical code, did you benchmark it?
@item
    If you did any benchmarks, did you provide them in the mail?
@item
    Have you checked that the patch does not introduce buffer overflows or
    other security issues?
@item
    Did you test your decoder or demuxer against damaged data? If no, see
    tools/trasher and the noise bitstream filter. Your decoder or demuxer
    should not crash or end in a (near) infinite loop when fed damaged data.
@item
    Does the patch not mix functional and cosmetic changes?
@item
    Did you add tabs or trailing whitespace to the code? Both are forbidden.
@item
    Is the patch attached to the email you send?
@item
    Is the mime type of the patch correct? It should be text/x-diff or
    text/x-patch or at least text/plain and not application/octet-stream.
@item
    If the patch fixes a bug, did you provide a verbose analysis of the bug?
@item
    If the patch fixes a bug, did you provide enough information, including
    a sample, so the bug can be reproduced and the fix can be verified?
    Note please do not attach samples >100k to mails but rather provide a
    URL, you can upload to ftp://upload.ffmpeg.org
@item
    Did you provide a verbose summary about what the patch does change?
@item
    Did you provide a verbose explanation why it changes things like it does?
@item
    Did you provide a verbose summary of the user visible advantages and
    disadvantages if the patch is applied?
@item
    Did you provide an example so we can verify the new feature added by the
    patch easily?
@item
    If you added a new file, did you insert a license header? It should be
    taken from FFmpeg, not randomly copied and pasted from somewhere else.
@item
    You should maintain alphabetical order in alphabetically ordered lists as
    long as doing so does not break API/ABI compatibility.
@item
    Lines with similar content should be aligned vertically when doing so
    improves readability.
@item
    Consider to add a regression test for your code.
@item
    If you added YASM code please check that things still work with --disable-yasm
@end enumerate

@section Patch review process

All patches posted to ffmpeg-devel will be reviewed, unless they contain a
clear note that the patch is not for the git master branch.
Reviews and comments will be posted as replies to the patch on the
mailing list. The patch submitter then has to take care of every comment,
that can be by resubmitting a changed patch or by discussion. Resubmitted
patches will themselves be reviewed like any other patch. If at some point
a patch passes review with no comments then it is approved, that can for
simple and small patches happen immediately while large patches will generally
have to be changed and reviewed many times before they are approved.
After a patch is approved it will be committed to the repository.

We will review all submitted patches, but sometimes we are quite busy so
especially for large patches this can take several weeks.

If you feel that the review process is too slow and you are willing to try to
take over maintainership of the area of code you change then just clone
git master and maintain the area of code there. We will merge each area from
where its best maintained.

When resubmitting patches, please do not make any significant changes
not related to the comments received during review. Such patches will
be rejected. Instead, submit significant changes or new features as
separate patches.

@section Regression tests

Before submitting a patch (or committing to the repository), you should at least
test that you did not break anything.

Running 'make fate' accomplishes this, please see @file{doc/fate.txt} for details.

[Of course, some patches may change the results of the regression tests. In
this case, the reference results of the regression tests shall be modified
accordingly].

@bye<|MERGE_RESOLUTION|>--- conflicted
+++ resolved
@@ -54,45 +54,6 @@
 @section Coding Rules
 
 @subsection Code formatting conventions
-<<<<<<< HEAD
-=======
-The code is written in K&R C style. That means the following:
-@itemize @bullet
-@item
-The control statements are formatted by putting space betwen the statement
-and parenthesis in the following way:
-@example
-for (i = 0; i < filter->input_count; i++) @{
-@end example
-@item
-The case statement is always located at the same level as the switch itself:
-@example
-switch (link->init_state) @{
-case AVLINK_INIT:
-    continue;
-case AVLINK_STARTINIT:
-    av_log(filter, AV_LOG_INFO, "circular filter chain detected");
-    return 0;
-@end example
-@item
-Braces in function declarations are written on the new line:
-@example
-const char *avfilter_configuration(void)
-@{
-    return LIBAV_CONFIGURATION;
-@}
-@end example
-@item
-In case of a single-statement if, no curly braces are required:
-@example
-if (!pic || !picref)
-    goto fail;
-@end example
-@item
-Do not put spaces immediately inside parenthesis. @samp{if (ret)} is
-a valid style; @samp{if ( ret )} is not.
-@end itemize
->>>>>>> adedd840
 
 There are the following guidelines regarding the indentation in files:
 @itemize @bullet
@@ -180,16 +141,10 @@
 @end itemize
 
 @subsection Naming conventions
-<<<<<<< HEAD
 All names are using underscores (_), not CamelCase. For example, @samp{avfilter_get_video_buffer} is
 a valid function name and @samp{AVFilterGetVideo} is not. The exception from this are type names, like
 for example structs and enums; they should always be in the CamelCase
-=======
-All names are using underscores (_), not CamelCase. For example,
-@samp{avfilter_get_video_buffer} is a valid function name and
-@samp{AVFilterGetVideo} is not. The only exception from this are structure
-names; they should always be in the CamelCase
->>>>>>> adedd840
+
 
 There are following conventions for naming variables and functions:
 @itemize @bullet
